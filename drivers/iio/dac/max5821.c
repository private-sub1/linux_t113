--- conflicted
+++ resolved
@@ -321,18 +321,9 @@
 	}
 
 	data->vref_reg = devm_regulator_get(&client->dev, "vref");
-<<<<<<< HEAD
-	if (IS_ERR(data->vref_reg)) {
-		ret = PTR_ERR(data->vref_reg);
-		dev_err(&client->dev,
-			"Failed to get vref regulator: %d\n", ret);
-		return ret;
-	}
-=======
 	if (IS_ERR(data->vref_reg))
 		return dev_err_probe(&client->dev, PTR_ERR(data->vref_reg),
 				     "Failed to get vref regulator\n");
->>>>>>> df0cc57e
 
 	ret = regulator_enable(data->vref_reg);
 	if (ret) {
