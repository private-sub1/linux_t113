--- conflicted
+++ resolved
@@ -24,16 +24,6 @@
 #define ICE_PROFID_IPV6_GTPU_IPV6_TCP_INNER		70
 #define ICE_PROFID_IPV4_PFCP_NODE			79
 #define ICE_PROFID_IPV6_PFCP_SESSION			82
-
-#define ICE_SW_RULE_VSI_LIST_SIZE(s, n)		struct_size((s), vsi, (n))
-#define ICE_SW_RULE_RX_TX_HDR_SIZE(s, l)	struct_size((s), hdr_data, (l))
-#define ICE_SW_RULE_RX_TX_ETH_HDR_SIZE(s)	\
-	ICE_SW_RULE_RX_TX_HDR_SIZE((s), DUMMY_ETH_HDR_LEN)
-#define ICE_SW_RULE_RX_TX_NO_HDR_SIZE(s)	\
-	ICE_SW_RULE_RX_TX_HDR_SIZE((s), 0)
-#define ICE_SW_RULE_LG_ACT_SIZE(s, n)		struct_size((s), act, (n))
-
-#define DUMMY_ETH_HDR_LEN		16
 
 #define ICE_SW_RULE_VSI_LIST_SIZE(s, n)		struct_size((s), vsi, (n))
 #define ICE_SW_RULE_RX_TX_HDR_SIZE(s, l)	struct_size((s), hdr_data, (l))
@@ -442,9 +432,6 @@
 int
 ice_aq_map_recipe_to_profile(struct ice_hw *hw, u32 profile_id, u64 r_assoc,
 			     struct ice_sq_cd *cd);
-<<<<<<< HEAD
-=======
 void ice_init_chk_recipe_reuse_support(struct ice_hw *hw);
->>>>>>> 0c383648
 
 #endif /* _ICE_SWITCH_H_ */