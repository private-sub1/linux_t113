// SPDX-License-Identifier: GPL-2.0
/*
 * Resource Director Technology (RDT)
 *
 * Pseudo-locking support built on top of Cache Allocation Technology (CAT)
 *
 * Copyright (C) 2018 Intel Corporation
 *
 * Author: Reinette Chatre <reinette.chatre@intel.com>
 */

#define pr_fmt(fmt)	KBUILD_MODNAME ": " fmt

#include <linux/cacheinfo.h>
#include <linux/cpu.h>
#include <linux/cpumask.h>
#include <linux/debugfs.h>
#include <linux/kthread.h>
#include <linux/mman.h>
#include <linux/perf_event.h>
#include <linux/pm_qos.h>
#include <linux/slab.h>
#include <linux/uaccess.h>

#include <asm/cacheflush.h>
#include <asm/intel-family.h>
#include <asm/intel_rdt_sched.h>
#include <asm/perf_event.h>

#include "../../events/perf_event.h" /* For X86_CONFIG() */
#include "intel_rdt.h"

#define CREATE_TRACE_POINTS
#include "intel_rdt_pseudo_lock_event.h"

/*
 * MSR_MISC_FEATURE_CONTROL register enables the modification of hardware
 * prefetcher state. Details about this register can be found in the MSR
 * tables for specific platforms found in Intel's SDM.
 */
#define MSR_MISC_FEATURE_CONTROL	0x000001a4

/*
 * The bits needed to disable hardware prefetching varies based on the
 * platform. During initialization we will discover which bits to use.
 */
static u64 prefetch_disable_bits;

/*
 * Major number assigned to and shared by all devices exposing
 * pseudo-locked regions.
 */
static unsigned int pseudo_lock_major;
static unsigned long pseudo_lock_minor_avail = GENMASK(MINORBITS, 0);
static struct class *pseudo_lock_class;

/**
 * get_prefetch_disable_bits - prefetch disable bits of supported platforms
 *
 * Capture the list of platforms that have been validated to support
 * pseudo-locking. This includes testing to ensure pseudo-locked regions
 * with low cache miss rates can be created under variety of load conditions
 * as well as that these pseudo-locked regions can maintain their low cache
 * miss rates under variety of load conditions for significant lengths of time.
 *
 * After a platform has been validated to support pseudo-locking its
 * hardware prefetch disable bits are included here as they are documented
 * in the SDM.
 *
 * When adding a platform here also add support for its cache events to
 * measure_cycles_perf_fn()
 *
 * Return:
 * If platform is supported, the bits to disable hardware prefetchers, 0
 * if platform is not supported.
 */
static u64 get_prefetch_disable_bits(void)
{
	if (boot_cpu_data.x86_vendor != X86_VENDOR_INTEL ||
	    boot_cpu_data.x86 != 6)
		return 0;

	switch (boot_cpu_data.x86_model) {
	case INTEL_FAM6_BROADWELL_X:
		/*
		 * SDM defines bits of MSR_MISC_FEATURE_CONTROL register
		 * as:
		 * 0    L2 Hardware Prefetcher Disable (R/W)
		 * 1    L2 Adjacent Cache Line Prefetcher Disable (R/W)
		 * 2    DCU Hardware Prefetcher Disable (R/W)
		 * 3    DCU IP Prefetcher Disable (R/W)
		 * 63:4 Reserved
		 */
		return 0xF;
	case INTEL_FAM6_ATOM_GOLDMONT:
	case INTEL_FAM6_ATOM_GOLDMONT_PLUS:
		/*
		 * SDM defines bits of MSR_MISC_FEATURE_CONTROL register
		 * as:
		 * 0     L2 Hardware Prefetcher Disable (R/W)
		 * 1     Reserved
		 * 2     DCU Hardware Prefetcher Disable (R/W)
		 * 63:3  Reserved
		 */
		return 0x5;
	}

	return 0;
}

/**
 * pseudo_lock_minor_get - Obtain available minor number
 * @minor: Pointer to where new minor number will be stored
 *
 * A bitmask is used to track available minor numbers. Here the next free
 * minor number is marked as unavailable and returned.
 *
 * Return: 0 on success, <0 on failure.
 */
static int pseudo_lock_minor_get(unsigned int *minor)
{
	unsigned long first_bit;

	first_bit = find_first_bit(&pseudo_lock_minor_avail, MINORBITS);

	if (first_bit == MINORBITS)
		return -ENOSPC;

	__clear_bit(first_bit, &pseudo_lock_minor_avail);
	*minor = first_bit;

	return 0;
}

/**
 * pseudo_lock_minor_release - Return minor number to available
 * @minor: The minor number made available
 */
static void pseudo_lock_minor_release(unsigned int minor)
{
	__set_bit(minor, &pseudo_lock_minor_avail);
}

/**
 * region_find_by_minor - Locate a pseudo-lock region by inode minor number
 * @minor: The minor number of the device representing pseudo-locked region
 *
 * When the character device is accessed we need to determine which
 * pseudo-locked region it belongs to. This is done by matching the minor
 * number of the device to the pseudo-locked region it belongs.
 *
 * Minor numbers are assigned at the time a pseudo-locked region is associated
 * with a cache instance.
 *
 * Return: On success return pointer to resource group owning the pseudo-locked
 *         region, NULL on failure.
 */
static struct rdtgroup *region_find_by_minor(unsigned int minor)
{
	struct rdtgroup *rdtgrp, *rdtgrp_match = NULL;

	list_for_each_entry(rdtgrp, &rdt_all_groups, rdtgroup_list) {
		if (rdtgrp->plr && rdtgrp->plr->minor == minor) {
			rdtgrp_match = rdtgrp;
			break;
		}
	}
	return rdtgrp_match;
}

/**
 * pseudo_lock_pm_req - A power management QoS request list entry
 * @list:	Entry within the @pm_reqs list for a pseudo-locked region
 * @req:	PM QoS request
 */
struct pseudo_lock_pm_req {
	struct list_head list;
	struct dev_pm_qos_request req;
};

static void pseudo_lock_cstates_relax(struct pseudo_lock_region *plr)
{
	struct pseudo_lock_pm_req *pm_req, *next;

	list_for_each_entry_safe(pm_req, next, &plr->pm_reqs, list) {
		dev_pm_qos_remove_request(&pm_req->req);
		list_del(&pm_req->list);
		kfree(pm_req);
	}
}

/**
 * pseudo_lock_cstates_constrain - Restrict cores from entering C6
 *
 * To prevent the cache from being affected by power management entering
 * C6 has to be avoided. This is accomplished by requesting a latency
 * requirement lower than lowest C6 exit latency of all supported
 * platforms as found in the cpuidle state tables in the intel_idle driver.
 * At this time it is possible to do so with a single latency requirement
 * for all supported platforms.
 *
 * Since Goldmont is supported, which is affected by X86_BUG_MONITOR,
 * the ACPI latencies need to be considered while keeping in mind that C2
 * may be set to map to deeper sleep states. In this case the latency
 * requirement needs to prevent entering C2 also.
 */
static int pseudo_lock_cstates_constrain(struct pseudo_lock_region *plr)
{
	struct pseudo_lock_pm_req *pm_req;
	int cpu;
	int ret;

	for_each_cpu(cpu, &plr->d->cpu_mask) {
		pm_req = kzalloc(sizeof(*pm_req), GFP_KERNEL);
		if (!pm_req) {
			rdt_last_cmd_puts("fail allocating mem for PM QoS\n");
			ret = -ENOMEM;
			goto out_err;
		}
		ret = dev_pm_qos_add_request(get_cpu_device(cpu),
					     &pm_req->req,
					     DEV_PM_QOS_RESUME_LATENCY,
					     30);
		if (ret < 0) {
			rdt_last_cmd_printf("fail to add latency req cpu%d\n",
					    cpu);
			kfree(pm_req);
			ret = -1;
			goto out_err;
		}
		list_add(&pm_req->list, &plr->pm_reqs);
	}

	return 0;

out_err:
	pseudo_lock_cstates_relax(plr);
	return ret;
}

/**
 * pseudo_lock_region_clear - Reset pseudo-lock region data
 * @plr: pseudo-lock region
 *
 * All content of the pseudo-locked region is reset - any memory allocated
 * freed.
 *
 * Return: void
 */
static void pseudo_lock_region_clear(struct pseudo_lock_region *plr)
{
	plr->size = 0;
	plr->line_size = 0;
	kfree(plr->kmem);
	plr->kmem = NULL;
	plr->r = NULL;
	if (plr->d)
		plr->d->plr = NULL;
	plr->d = NULL;
	plr->cbm = 0;
	plr->debugfs_dir = NULL;
}

/**
 * pseudo_lock_region_init - Initialize pseudo-lock region information
 * @plr: pseudo-lock region
 *
 * Called after user provided a schemata to be pseudo-locked. From the
 * schemata the &struct pseudo_lock_region is on entry already initialized
 * with the resource, domain, and capacity bitmask. Here the information
 * required for pseudo-locking is deduced from this data and &struct
 * pseudo_lock_region initialized further. This information includes:
 * - size in bytes of the region to be pseudo-locked
 * - cache line size to know the stride with which data needs to be accessed
 *   to be pseudo-locked
 * - a cpu associated with the cache instance on which the pseudo-locking
 *   flow can be executed
 *
 * Return: 0 on success, <0 on failure. Descriptive error will be written
 * to last_cmd_status buffer.
 */
static int pseudo_lock_region_init(struct pseudo_lock_region *plr)
{
	struct cpu_cacheinfo *ci;
	int ret;
	int i;

	/* Pick the first cpu we find that is associated with the cache. */
	plr->cpu = cpumask_first(&plr->d->cpu_mask);

	if (!cpu_online(plr->cpu)) {
		rdt_last_cmd_printf("cpu %u associated with cache not online\n",
				    plr->cpu);
		ret = -ENODEV;
		goto out_region;
	}

	ci = get_cpu_cacheinfo(plr->cpu);

	plr->size = rdtgroup_cbm_to_size(plr->r, plr->d, plr->cbm);

	for (i = 0; i < ci->num_leaves; i++) {
		if (ci->info_list[i].level == plr->r->cache_level) {
			plr->line_size = ci->info_list[i].coherency_line_size;
			return 0;
		}
	}

	ret = -1;
	rdt_last_cmd_puts("unable to determine cache line size\n");
out_region:
	pseudo_lock_region_clear(plr);
	return ret;
}

/**
 * pseudo_lock_init - Initialize a pseudo-lock region
 * @rdtgrp: resource group to which new pseudo-locked region will belong
 *
 * A pseudo-locked region is associated with a resource group. When this
 * association is created the pseudo-locked region is initialized. The
 * details of the pseudo-locked region are not known at this time so only
 * allocation is done and association established.
 *
 * Return: 0 on success, <0 on failure
 */
static int pseudo_lock_init(struct rdtgroup *rdtgrp)
{
	struct pseudo_lock_region *plr;

	plr = kzalloc(sizeof(*plr), GFP_KERNEL);
	if (!plr)
		return -ENOMEM;

	init_waitqueue_head(&plr->lock_thread_wq);
	INIT_LIST_HEAD(&plr->pm_reqs);
	rdtgrp->plr = plr;
	return 0;
}

/**
 * pseudo_lock_region_alloc - Allocate kernel memory that will be pseudo-locked
 * @plr: pseudo-lock region
 *
 * Initialize the details required to set up the pseudo-locked region and
 * allocate the contiguous memory that will be pseudo-locked to the cache.
 *
 * Return: 0 on success, <0 on failure.  Descriptive error will be written
 * to last_cmd_status buffer.
 */
static int pseudo_lock_region_alloc(struct pseudo_lock_region *plr)
{
	int ret;

	ret = pseudo_lock_region_init(plr);
	if (ret < 0)
		return ret;

	/*
	 * We do not yet support contiguous regions larger than
	 * KMALLOC_MAX_SIZE.
	 */
	if (plr->size > KMALLOC_MAX_SIZE) {
		rdt_last_cmd_puts("requested region exceeds maximum size\n");
		ret = -E2BIG;
		goto out_region;
	}

	plr->kmem = kzalloc(plr->size, GFP_KERNEL);
	if (!plr->kmem) {
		rdt_last_cmd_puts("unable to allocate memory\n");
		ret = -ENOMEM;
		goto out_region;
	}

	ret = 0;
	goto out;
out_region:
	pseudo_lock_region_clear(plr);
out:
	return ret;
}

/**
 * pseudo_lock_free - Free a pseudo-locked region
 * @rdtgrp: resource group to which pseudo-locked region belonged
 *
 * The pseudo-locked region's resources have already been released, or not
 * yet created at this point. Now it can be freed and disassociated from the
 * resource group.
 *
 * Return: void
 */
static void pseudo_lock_free(struct rdtgroup *rdtgrp)
{
	pseudo_lock_region_clear(rdtgrp->plr);
	kfree(rdtgrp->plr);
	rdtgrp->plr = NULL;
}

/**
 * pseudo_lock_fn - Load kernel memory into cache
 * @_rdtgrp: resource group to which pseudo-lock region belongs
 *
 * This is the core pseudo-locking flow.
 *
 * First we ensure that the kernel memory cannot be found in the cache.
 * Then, while taking care that there will be as little interference as
 * possible, the memory to be loaded is accessed while core is running
 * with class of service set to the bitmask of the pseudo-locked region.
 * After this is complete no future CAT allocations will be allowed to
 * overlap with this bitmask.
 *
 * Local register variables are utilized to ensure that the memory region
 * to be locked is the only memory access made during the critical locking
 * loop.
 *
 * Return: 0. Waiter on waitqueue will be woken on completion.
 */
static int pseudo_lock_fn(void *_rdtgrp)
{
	struct rdtgroup *rdtgrp = _rdtgrp;
	struct pseudo_lock_region *plr = rdtgrp->plr;
	u32 rmid_p, closid_p;
	unsigned long i;
#ifdef CONFIG_KASAN
	/*
	 * The registers used for local register variables are also used
	 * when KASAN is active. When KASAN is active we use a regular
	 * variable to ensure we always use a valid pointer, but the cost
	 * is that this variable will enter the cache through evicting the
	 * memory we are trying to lock into the cache. Thus expect lower
	 * pseudo-locking success rate when KASAN is active.
	 */
	unsigned int line_size;
	unsigned int size;
	void *mem_r;
#else
	register unsigned int line_size asm("esi");
	register unsigned int size asm("edi");
#ifdef CONFIG_X86_64
	register void *mem_r asm("rbx");
#else
	register void *mem_r asm("ebx");
#endif /* CONFIG_X86_64 */
#endif /* CONFIG_KASAN */

	/*
	 * Make sure none of the allocated memory is cached. If it is we
	 * will get a cache hit in below loop from outside of pseudo-locked
	 * region.
	 * wbinvd (as opposed to clflush/clflushopt) is required to
	 * increase likelihood that allocated cache portion will be filled
	 * with associated memory.
	 */
	native_wbinvd();

	/*
	 * Always called with interrupts enabled. By disabling interrupts
	 * ensure that we will not be preempted during this critical section.
	 */
	local_irq_disable();

	/*
	 * Call wrmsr and rdmsr as directly as possible to avoid tracing
	 * clobbering local register variables or affecting cache accesses.
	 *
	 * Disable the hardware prefetcher so that when the end of the memory
	 * being pseudo-locked is reached the hardware will not read beyond
	 * the buffer and evict pseudo-locked memory read earlier from the
	 * cache.
	 */
	__wrmsr(MSR_MISC_FEATURE_CONTROL, prefetch_disable_bits, 0x0);
	closid_p = this_cpu_read(pqr_state.cur_closid);
	rmid_p = this_cpu_read(pqr_state.cur_rmid);
	mem_r = plr->kmem;
	size = plr->size;
	line_size = plr->line_size;
	/*
	 * Critical section begin: start by writing the closid associated
	 * with the capacity bitmask of the cache region being
	 * pseudo-locked followed by reading of kernel memory to load it
	 * into the cache.
	 */
	__wrmsr(IA32_PQR_ASSOC, rmid_p, rdtgrp->closid);
	/*
	 * Cache was flushed earlier. Now access kernel memory to read it
	 * into cache region associated with just activated plr->closid.
	 * Loop over data twice:
	 * - In first loop the cache region is shared with the page walker
	 *   as it populates the paging structure caches (including TLB).
	 * - In the second loop the paging structure caches are used and
	 *   cache region is populated with the memory being referenced.
	 */
	for (i = 0; i < size; i += PAGE_SIZE) {
		/*
		 * Add a barrier to prevent speculative execution of this
		 * loop reading beyond the end of the buffer.
		 */
		rmb();
		asm volatile("mov (%0,%1,1), %%eax\n\t"
			:
			: "r" (mem_r), "r" (i)
			: "%eax", "memory");
	}
	for (i = 0; i < size; i += line_size) {
		/*
		 * Add a barrier to prevent speculative execution of this
		 * loop reading beyond the end of the buffer.
		 */
		rmb();
		asm volatile("mov (%0,%1,1), %%eax\n\t"
			:
			: "r" (mem_r), "r" (i)
			: "%eax", "memory");
	}
	/*
	 * Critical section end: restore closid with capacity bitmask that
	 * does not overlap with pseudo-locked region.
	 */
	__wrmsr(IA32_PQR_ASSOC, rmid_p, closid_p);

	/* Re-enable the hardware prefetcher(s) */
	wrmsr(MSR_MISC_FEATURE_CONTROL, 0x0, 0x0);
	local_irq_enable();

	plr->thread_done = 1;
	wake_up_interruptible(&plr->lock_thread_wq);
	return 0;
}

/**
 * rdtgroup_monitor_in_progress - Test if monitoring in progress
 * @r: resource group being queried
 *
 * Return: 1 if monitor groups have been created for this resource
 * group, 0 otherwise.
 */
static int rdtgroup_monitor_in_progress(struct rdtgroup *rdtgrp)
{
	return !list_empty(&rdtgrp->mon.crdtgrp_list);
}

/**
 * rdtgroup_locksetup_user_restrict - Restrict user access to group
 * @rdtgrp: resource group needing access restricted
 *
 * A resource group used for cache pseudo-locking cannot have cpus or tasks
 * assigned to it. This is communicated to the user by restricting access
 * to all the files that can be used to make such changes.
 *
 * Permissions restored with rdtgroup_locksetup_user_restore()
 *
 * Return: 0 on success, <0 on failure. If a failure occurs during the
 * restriction of access an attempt will be made to restore permissions but
 * the state of the mode of these files will be uncertain when a failure
 * occurs.
 */
static int rdtgroup_locksetup_user_restrict(struct rdtgroup *rdtgrp)
{
	int ret;

	ret = rdtgroup_kn_mode_restrict(rdtgrp, "tasks");
	if (ret)
		return ret;

	ret = rdtgroup_kn_mode_restrict(rdtgrp, "cpus");
	if (ret)
		goto err_tasks;

	ret = rdtgroup_kn_mode_restrict(rdtgrp, "cpus_list");
	if (ret)
		goto err_cpus;

	if (rdt_mon_capable) {
		ret = rdtgroup_kn_mode_restrict(rdtgrp, "mon_groups");
		if (ret)
			goto err_cpus_list;
	}

	ret = 0;
	goto out;

err_cpus_list:
	rdtgroup_kn_mode_restore(rdtgrp, "cpus_list", 0777);
err_cpus:
	rdtgroup_kn_mode_restore(rdtgrp, "cpus", 0777);
err_tasks:
	rdtgroup_kn_mode_restore(rdtgrp, "tasks", 0777);
out:
	return ret;
}

/**
 * rdtgroup_locksetup_user_restore - Restore user access to group
 * @rdtgrp: resource group needing access restored
 *
 * Restore all file access previously removed using
 * rdtgroup_locksetup_user_restrict()
 *
 * Return: 0 on success, <0 on failure.  If a failure occurs during the
 * restoration of access an attempt will be made to restrict permissions
 * again but the state of the mode of these files will be uncertain when
 * a failure occurs.
 */
static int rdtgroup_locksetup_user_restore(struct rdtgroup *rdtgrp)
{
	int ret;

	ret = rdtgroup_kn_mode_restore(rdtgrp, "tasks", 0777);
	if (ret)
		return ret;

	ret = rdtgroup_kn_mode_restore(rdtgrp, "cpus", 0777);
	if (ret)
		goto err_tasks;

	ret = rdtgroup_kn_mode_restore(rdtgrp, "cpus_list", 0777);
	if (ret)
		goto err_cpus;

	if (rdt_mon_capable) {
		ret = rdtgroup_kn_mode_restore(rdtgrp, "mon_groups", 0777);
		if (ret)
			goto err_cpus_list;
	}

	ret = 0;
	goto out;

err_cpus_list:
	rdtgroup_kn_mode_restrict(rdtgrp, "cpus_list");
err_cpus:
	rdtgroup_kn_mode_restrict(rdtgrp, "cpus");
err_tasks:
	rdtgroup_kn_mode_restrict(rdtgrp, "tasks");
out:
	return ret;
}

/**
 * rdtgroup_locksetup_enter - Resource group enters locksetup mode
 * @rdtgrp: resource group requested to enter locksetup mode
 *
 * A resource group enters locksetup mode to reflect that it would be used
 * to represent a pseudo-locked region and is in the process of being set
 * up to do so. A resource group used for a pseudo-locked region would
 * lose the closid associated with it so we cannot allow it to have any
 * tasks or cpus assigned nor permit tasks or cpus to be assigned in the
 * future. Monitoring of a pseudo-locked region is not allowed either.
 *
 * The above and more restrictions on a pseudo-locked region are checked
 * for and enforced before the resource group enters the locksetup mode.
 *
 * Returns: 0 if the resource group successfully entered locksetup mode, <0
 * on failure. On failure the last_cmd_status buffer is updated with text to
 * communicate details of failure to the user.
 */
int rdtgroup_locksetup_enter(struct rdtgroup *rdtgrp)
{
	int ret;

	/*
	 * The default resource group can neither be removed nor lose the
	 * default closid associated with it.
	 */
	if (rdtgrp == &rdtgroup_default) {
		rdt_last_cmd_puts("cannot pseudo-lock default group\n");
		return -EINVAL;
	}

	/*
	 * Cache Pseudo-locking not supported when CDP is enabled.
	 *
	 * Some things to consider if you would like to enable this
	 * support (using L3 CDP as example):
	 * - When CDP is enabled two separate resources are exposed,
	 *   L3DATA and L3CODE, but they are actually on the same cache.
	 *   The implication for pseudo-locking is that if a
	 *   pseudo-locked region is created on a domain of one
	 *   resource (eg. L3CODE), then a pseudo-locked region cannot
	 *   be created on that same domain of the other resource
	 *   (eg. L3DATA). This is because the creation of a
	 *   pseudo-locked region involves a call to wbinvd that will
	 *   affect all cache allocations on particular domain.
	 * - Considering the previous, it may be possible to only
	 *   expose one of the CDP resources to pseudo-locking and
	 *   hide the other. For example, we could consider to only
	 *   expose L3DATA and since the L3 cache is unified it is
	 *   still possible to place instructions there are execute it.
	 * - If only one region is exposed to pseudo-locking we should
	 *   still keep in mind that availability of a portion of cache
	 *   for pseudo-locking should take into account both resources.
	 *   Similarly, if a pseudo-locked region is created in one
	 *   resource, the portion of cache used by it should be made
	 *   unavailable to all future allocations from both resources.
	 */
	if (rdt_resources_all[RDT_RESOURCE_L3DATA].alloc_enabled ||
	    rdt_resources_all[RDT_RESOURCE_L2DATA].alloc_enabled) {
		rdt_last_cmd_puts("CDP enabled\n");
		return -EINVAL;
	}

	/*
	 * Not knowing the bits to disable prefetching implies that this
	 * platform does not support Cache Pseudo-Locking.
	 */
	prefetch_disable_bits = get_prefetch_disable_bits();
	if (prefetch_disable_bits == 0) {
		rdt_last_cmd_puts("pseudo-locking not supported\n");
		return -EINVAL;
	}

	if (rdtgroup_monitor_in_progress(rdtgrp)) {
		rdt_last_cmd_puts("monitoring in progress\n");
		return -EINVAL;
	}

	if (rdtgroup_tasks_assigned(rdtgrp)) {
		rdt_last_cmd_puts("tasks assigned to resource group\n");
		return -EINVAL;
	}

	if (!cpumask_empty(&rdtgrp->cpu_mask)) {
		rdt_last_cmd_puts("CPUs assigned to resource group\n");
		return -EINVAL;
	}

	if (rdtgroup_locksetup_user_restrict(rdtgrp)) {
		rdt_last_cmd_puts("unable to modify resctrl permissions\n");
		return -EIO;
	}

	ret = pseudo_lock_init(rdtgrp);
	if (ret) {
		rdt_last_cmd_puts("unable to init pseudo-lock region\n");
		goto out_release;
	}

	/*
	 * If this system is capable of monitoring a rmid would have been
	 * allocated when the control group was created. This is not needed
	 * anymore when this group would be used for pseudo-locking. This
	 * is safe to call on platforms not capable of monitoring.
	 */
	free_rmid(rdtgrp->mon.rmid);

	ret = 0;
	goto out;

out_release:
	rdtgroup_locksetup_user_restore(rdtgrp);
out:
	return ret;
}

/**
 * rdtgroup_locksetup_exit - resource group exist locksetup mode
 * @rdtgrp: resource group
 *
 * When a resource group exits locksetup mode the earlier restrictions are
 * lifted.
 *
 * Return: 0 on success, <0 on failure
 */
int rdtgroup_locksetup_exit(struct rdtgroup *rdtgrp)
{
	int ret;

	if (rdt_mon_capable) {
		ret = alloc_rmid();
		if (ret < 0) {
			rdt_last_cmd_puts("out of RMIDs\n");
			return ret;
		}
		rdtgrp->mon.rmid = ret;
	}

	ret = rdtgroup_locksetup_user_restore(rdtgrp);
	if (ret) {
		free_rmid(rdtgrp->mon.rmid);
		return ret;
	}

	pseudo_lock_free(rdtgrp);
	return 0;
}

/**
 * rdtgroup_cbm_overlaps_pseudo_locked - Test if CBM or portion is pseudo-locked
 * @d: RDT domain
 * @cbm: CBM to test
 *
 * @d represents a cache instance and @cbm a capacity bitmask that is
 * considered for it. Determine if @cbm overlaps with any existing
 * pseudo-locked region on @d.
 *
 * @cbm is unsigned long, even if only 32 bits are used, to make the
 * bitmap functions work correctly.
 *
 * Return: true if @cbm overlaps with pseudo-locked region on @d, false
 * otherwise.
 */
bool rdtgroup_cbm_overlaps_pseudo_locked(struct rdt_domain *d, unsigned long cbm)
{
	unsigned int cbm_len;
	unsigned long cbm_b;

	if (d->plr) {
		cbm_len = d->plr->r->cache.cbm_len;
		cbm_b = d->plr->cbm;
		if (bitmap_intersects(&cbm, &cbm_b, cbm_len))
			return true;
	}
	return false;
}

/**
 * rdtgroup_pseudo_locked_in_hierarchy - Pseudo-locked region in cache hierarchy
 * @d: RDT domain under test
 *
 * The setup of a pseudo-locked region affects all cache instances within
 * the hierarchy of the region. It is thus essential to know if any
 * pseudo-locked regions exist within a cache hierarchy to prevent any
 * attempts to create new pseudo-locked regions in the same hierarchy.
 *
 * Return: true if a pseudo-locked region exists in the hierarchy of @d or
 *         if it is not possible to test due to memory allocation issue,
 *         false otherwise.
 */
bool rdtgroup_pseudo_locked_in_hierarchy(struct rdt_domain *d)
{
	cpumask_var_t cpu_with_psl;
	struct rdt_resource *r;
	struct rdt_domain *d_i;
	bool ret = false;

	if (!zalloc_cpumask_var(&cpu_with_psl, GFP_KERNEL))
		return true;

	/*
	 * First determine which cpus have pseudo-locked regions
	 * associated with them.
	 */
	for_each_alloc_enabled_rdt_resource(r) {
		list_for_each_entry(d_i, &r->domains, list) {
			if (d_i->plr)
				cpumask_or(cpu_with_psl, cpu_with_psl,
					   &d_i->cpu_mask);
		}
	}

	/*
	 * Next test if new pseudo-locked region would intersect with
	 * existing region.
	 */
	if (cpumask_intersects(&d->cpu_mask, cpu_with_psl))
		ret = true;

	free_cpumask_var(cpu_with_psl);
	return ret;
}

/**
 * measure_cycles_lat_fn - Measure cycle latency to read pseudo-locked memory
 * @_plr: pseudo-lock region to measure
 *
 * There is no deterministic way to test if a memory region is cached. One
 * way is to measure how long it takes to read the memory, the speed of
 * access is a good way to learn how close to the cpu the data was. Even
 * more, if the prefetcher is disabled and the memory is read at a stride
 * of half the cache line, then a cache miss will be easy to spot since the
 * read of the first half would be significantly slower than the read of
 * the second half.
 *
 * Return: 0. Waiter on waitqueue will be woken on completion.
 */
static int measure_cycles_lat_fn(void *_plr)
{
	struct pseudo_lock_region *plr = _plr;
	unsigned long i;
	u64 start, end;
	void *mem_r;

	local_irq_disable();
	/*
	 * Disable hardware prefetchers.
	 */
	wrmsr(MSR_MISC_FEATURE_CONTROL, prefetch_disable_bits, 0x0);
	mem_r = READ_ONCE(plr->kmem);
	/*
	 * Dummy execute of the time measurement to load the needed
	 * instructions into the L1 instruction cache.
	 */
	start = rdtsc_ordered();
	for (i = 0; i < plr->size; i += 32) {
		start = rdtsc_ordered();
		asm volatile("mov (%0,%1,1), %%eax\n\t"
			     :
			     : "r" (mem_r), "r" (i)
			     : "%eax", "memory");
		end = rdtsc_ordered();
		trace_pseudo_lock_mem_latency((u32)(end - start));
	}
	wrmsr(MSR_MISC_FEATURE_CONTROL, 0x0, 0x0);
	local_irq_enable();
	plr->thread_done = 1;
	wake_up_interruptible(&plr->lock_thread_wq);
	return 0;
}

/*
 * Create a perf_event_attr for the hit and miss perf events that will
 * be used during the performance measurement. A perf_event maintains
 * a pointer to its perf_event_attr so a unique attribute structure is
 * created for each perf_event.
 *
 * The actual configuration of the event is set right before use in order
 * to use the X86_CONFIG macro.
 */
static struct perf_event_attr perf_miss_attr = {
	.type		= PERF_TYPE_RAW,
	.size		= sizeof(struct perf_event_attr),
	.pinned		= 1,
	.disabled	= 0,
	.exclude_user	= 1,
};

static struct perf_event_attr perf_hit_attr = {
	.type		= PERF_TYPE_RAW,
	.size		= sizeof(struct perf_event_attr),
	.pinned		= 1,
	.disabled	= 0,
	.exclude_user	= 1,
};

struct residency_counts {
	u64 miss_before, hits_before;
	u64 miss_after,  hits_after;
};

static int measure_residency_fn(struct perf_event_attr *miss_attr,
				struct perf_event_attr *hit_attr,
				struct pseudo_lock_region *plr,
				struct residency_counts *counts)
{
	u64 hits_before = 0, hits_after = 0, miss_before = 0, miss_after = 0;
	struct perf_event *miss_event, *hit_event;
	int hit_pmcnum, miss_pmcnum;
	unsigned int line_size;
	unsigned int size;
	unsigned long i;
	void *mem_r;
	u64 tmp;

	miss_event = perf_event_create_kernel_counter(miss_attr, plr->cpu,
						      NULL, NULL, NULL);
	if (IS_ERR(miss_event))
		goto out;

	hit_event = perf_event_create_kernel_counter(hit_attr, plr->cpu,
						     NULL, NULL, NULL);
	if (IS_ERR(hit_event))
		goto out_miss;

	local_irq_disable();
	/*
	 * Check any possible error state of events used by performing
	 * one local read.
	 */
	if (perf_event_read_local(miss_event, &tmp, NULL, NULL)) {
		local_irq_enable();
		goto out_hit;
	}
	if (perf_event_read_local(hit_event, &tmp, NULL, NULL)) {
		local_irq_enable();
		goto out_hit;
	}

	/*
	 * Disable hardware prefetchers.
	 */
	wrmsr(MSR_MISC_FEATURE_CONTROL, prefetch_disable_bits, 0x0);

	/* Initialize rest of local variables */
	/*
	 * Performance event has been validated right before this with
	 * interrupts disabled - it is thus safe to read the counter index.
	 */
	miss_pmcnum = x86_perf_rdpmc_index(miss_event);
	hit_pmcnum = x86_perf_rdpmc_index(hit_event);
	line_size = READ_ONCE(plr->line_size);
	mem_r = READ_ONCE(plr->kmem);
	size = READ_ONCE(plr->size);

	/*
	 * Read counter variables twice - first to load the instructions
	 * used in L1 cache, second to capture accurate value that does not
	 * include cache misses incurred because of instruction loads.
	 */
	rdpmcl(hit_pmcnum, hits_before);
	rdpmcl(miss_pmcnum, miss_before);
	/*
	 * From SDM: Performing back-to-back fast reads are not guaranteed
	 * to be monotonic.
	 * Use LFENCE to ensure all previous instructions are retired
	 * before proceeding.
	 */
	rmb();
	rdpmcl(hit_pmcnum, hits_before);
	rdpmcl(miss_pmcnum, miss_before);
	/*
	 * Use LFENCE to ensure all previous instructions are retired
	 * before proceeding.
	 */
	rmb();
	for (i = 0; i < size; i += line_size) {
		/*
		 * Add a barrier to prevent speculative execution of this
		 * loop reading beyond the end of the buffer.
		 */
		rmb();
		asm volatile("mov (%0,%1,1), %%eax\n\t"
			     :
			     : "r" (mem_r), "r" (i)
			     : "%eax", "memory");
	}
	/*
	 * Use LFENCE to ensure all previous instructions are retired
	 * before proceeding.
	 */
	rmb();
	rdpmcl(hit_pmcnum, hits_after);
	rdpmcl(miss_pmcnum, miss_after);
	/*
	 * Use LFENCE to ensure all previous instructions are retired
	 * before proceeding.
	 */
	rmb();
	/* Re-enable hardware prefetchers */
	wrmsr(MSR_MISC_FEATURE_CONTROL, 0x0, 0x0);
	local_irq_enable();
out_hit:
	perf_event_release_kernel(hit_event);
out_miss:
	perf_event_release_kernel(miss_event);
out:
	/*
	 * All counts will be zero on failure.
	 */
	counts->miss_before = miss_before;
	counts->hits_before = hits_before;
	counts->miss_after  = miss_after;
	counts->hits_after  = hits_after;
	return 0;
}

static int measure_l2_residency(void *_plr)
{
	struct pseudo_lock_region *plr = _plr;
	struct residency_counts counts = {0};

	/*
	 * Non-architectural event for the Goldmont Microarchitecture
	 * from Intel x86 Architecture Software Developer Manual (SDM):
	 * MEM_LOAD_UOPS_RETIRED D1H (event number)
	 * Umask values:
	 *     L2_HIT   02H
	 *     L2_MISS  10H
	 */
	switch (boot_cpu_data.x86_model) {
	case INTEL_FAM6_ATOM_GOLDMONT:
<<<<<<< HEAD
	case INTEL_FAM6_ATOM_GOLDMONT_PLUS:
=======
	case INTEL_FAM6_ATOM_GEMINI_LAKE:
>>>>>>> b61b8bba
		perf_miss_attr.config = X86_CONFIG(.event = 0xd1,
						   .umask = 0x10);
		perf_hit_attr.config = X86_CONFIG(.event = 0xd1,
						  .umask = 0x2);
		break;
	default:
		goto out;
	}

	measure_residency_fn(&perf_miss_attr, &perf_hit_attr, plr, &counts);
	/*
	 * If a failure prevented the measurements from succeeding
	 * tracepoints will still be written and all counts will be zero.
	 */
	trace_pseudo_lock_l2(counts.hits_after - counts.hits_before,
			     counts.miss_after - counts.miss_before);
out:
	plr->thread_done = 1;
	wake_up_interruptible(&plr->lock_thread_wq);
	return 0;
}

static int measure_l3_residency(void *_plr)
{
	struct pseudo_lock_region *plr = _plr;
	struct residency_counts counts = {0};

	/*
	 * On Broadwell Microarchitecture the MEM_LOAD_UOPS_RETIRED event
	 * has two "no fix" errata associated with it: BDM35 and BDM100. On
	 * this platform the following events are used instead:
	 * LONGEST_LAT_CACHE 2EH (Documented in SDM)
	 *       REFERENCE 4FH
	 *       MISS      41H
	 */

	switch (boot_cpu_data.x86_model) {
	case INTEL_FAM6_BROADWELL_X:
		/* On BDW the hit event counts references, not hits */
		perf_hit_attr.config = X86_CONFIG(.event = 0x2e,
						  .umask = 0x4f);
		perf_miss_attr.config = X86_CONFIG(.event = 0x2e,
						   .umask = 0x41);
		break;
	default:
		goto out;
	}

	measure_residency_fn(&perf_miss_attr, &perf_hit_attr, plr, &counts);
	/*
	 * If a failure prevented the measurements from succeeding
	 * tracepoints will still be written and all counts will be zero.
	 */

	counts.miss_after -= counts.miss_before;
	if (boot_cpu_data.x86_model == INTEL_FAM6_BROADWELL_X) {
		/*
		 * On BDW references and misses are counted, need to adjust.
		 * Sometimes the "hits" counter is a bit more than the
		 * references, for example, x references but x + 1 hits.
		 * To not report invalid hit values in this case we treat
		 * that as misses equal to references.
		 */
		/* First compute the number of cache references measured */
		counts.hits_after -= counts.hits_before;
		/* Next convert references to cache hits */
		counts.hits_after -= min(counts.miss_after, counts.hits_after);
	} else {
		counts.hits_after -= counts.hits_before;
	}

	trace_pseudo_lock_l3(counts.hits_after, counts.miss_after);
out:
	plr->thread_done = 1;
	wake_up_interruptible(&plr->lock_thread_wq);
	return 0;
}

/**
 * pseudo_lock_measure_cycles - Trigger latency measure to pseudo-locked region
 *
 * The measurement of latency to access a pseudo-locked region should be
 * done from a cpu that is associated with that pseudo-locked region.
 * Determine which cpu is associated with this region and start a thread on
 * that cpu to perform the measurement, wait for that thread to complete.
 *
 * Return: 0 on success, <0 on failure
 */
static int pseudo_lock_measure_cycles(struct rdtgroup *rdtgrp, int sel)
{
	struct pseudo_lock_region *plr = rdtgrp->plr;
	struct task_struct *thread;
	unsigned int cpu;
	int ret = -1;

	cpus_read_lock();
	mutex_lock(&rdtgroup_mutex);

	if (rdtgrp->flags & RDT_DELETED) {
		ret = -ENODEV;
		goto out;
	}

	if (!plr->d) {
		ret = -ENODEV;
		goto out;
	}

	plr->thread_done = 0;
	cpu = cpumask_first(&plr->d->cpu_mask);
	if (!cpu_online(cpu)) {
		ret = -ENODEV;
		goto out;
	}

	plr->cpu = cpu;

	if (sel == 1)
		thread = kthread_create_on_node(measure_cycles_lat_fn, plr,
						cpu_to_node(cpu),
						"pseudo_lock_measure/%u",
						cpu);
	else if (sel == 2)
		thread = kthread_create_on_node(measure_l2_residency, plr,
						cpu_to_node(cpu),
						"pseudo_lock_measure/%u",
						cpu);
	else if (sel == 3)
		thread = kthread_create_on_node(measure_l3_residency, plr,
						cpu_to_node(cpu),
						"pseudo_lock_measure/%u",
						cpu);
	else
		goto out;

	if (IS_ERR(thread)) {
		ret = PTR_ERR(thread);
		goto out;
	}
	kthread_bind(thread, cpu);
	wake_up_process(thread);

	ret = wait_event_interruptible(plr->lock_thread_wq,
				       plr->thread_done == 1);
	if (ret < 0)
		goto out;

	ret = 0;

out:
	mutex_unlock(&rdtgroup_mutex);
	cpus_read_unlock();
	return ret;
}

static ssize_t pseudo_lock_measure_trigger(struct file *file,
					   const char __user *user_buf,
					   size_t count, loff_t *ppos)
{
	struct rdtgroup *rdtgrp = file->private_data;
	size_t buf_size;
	char buf[32];
	int ret;
	int sel;

	buf_size = min(count, (sizeof(buf) - 1));
	if (copy_from_user(buf, user_buf, buf_size))
		return -EFAULT;

	buf[buf_size] = '\0';
	ret = kstrtoint(buf, 10, &sel);
	if (ret == 0) {
		if (sel != 1 && sel != 2 && sel != 3)
			return -EINVAL;
		ret = debugfs_file_get(file->f_path.dentry);
		if (ret)
			return ret;
		ret = pseudo_lock_measure_cycles(rdtgrp, sel);
		if (ret == 0)
			ret = count;
		debugfs_file_put(file->f_path.dentry);
	}

	return ret;
}

static const struct file_operations pseudo_measure_fops = {
	.write = pseudo_lock_measure_trigger,
	.open = simple_open,
	.llseek = default_llseek,
};

/**
 * rdtgroup_pseudo_lock_create - Create a pseudo-locked region
 * @rdtgrp: resource group to which pseudo-lock region belongs
 *
 * Called when a resource group in the pseudo-locksetup mode receives a
 * valid schemata that should be pseudo-locked. Since the resource group is
 * in pseudo-locksetup mode the &struct pseudo_lock_region has already been
 * allocated and initialized with the essential information. If a failure
 * occurs the resource group remains in the pseudo-locksetup mode with the
 * &struct pseudo_lock_region associated with it, but cleared from all
 * information and ready for the user to re-attempt pseudo-locking by
 * writing the schemata again.
 *
 * Return: 0 if the pseudo-locked region was successfully pseudo-locked, <0
 * on failure. Descriptive error will be written to last_cmd_status buffer.
 */
int rdtgroup_pseudo_lock_create(struct rdtgroup *rdtgrp)
{
	struct pseudo_lock_region *plr = rdtgrp->plr;
	struct task_struct *thread;
	unsigned int new_minor;
	struct device *dev;
	int ret;

	ret = pseudo_lock_region_alloc(plr);
	if (ret < 0)
		return ret;

	ret = pseudo_lock_cstates_constrain(plr);
	if (ret < 0) {
		ret = -EINVAL;
		goto out_region;
	}

	plr->thread_done = 0;

	thread = kthread_create_on_node(pseudo_lock_fn, rdtgrp,
					cpu_to_node(plr->cpu),
					"pseudo_lock/%u", plr->cpu);
	if (IS_ERR(thread)) {
		ret = PTR_ERR(thread);
		rdt_last_cmd_printf("locking thread returned error %d\n", ret);
		goto out_cstates;
	}

	kthread_bind(thread, plr->cpu);
	wake_up_process(thread);

	ret = wait_event_interruptible(plr->lock_thread_wq,
				       plr->thread_done == 1);
	if (ret < 0) {
		/*
		 * If the thread does not get on the CPU for whatever
		 * reason and the process which sets up the region is
		 * interrupted then this will leave the thread in runnable
		 * state and once it gets on the CPU it will derefence
		 * the cleared, but not freed, plr struct resulting in an
		 * empty pseudo-locking loop.
		 */
		rdt_last_cmd_puts("locking thread interrupted\n");
		goto out_cstates;
	}

	ret = pseudo_lock_minor_get(&new_minor);
	if (ret < 0) {
		rdt_last_cmd_puts("unable to obtain a new minor number\n");
		goto out_cstates;
	}

	/*
	 * Unlock access but do not release the reference. The
	 * pseudo-locked region will still be here on return.
	 *
	 * The mutex has to be released temporarily to avoid a potential
	 * deadlock with the mm->mmap_sem semaphore which is obtained in
	 * the device_create() and debugfs_create_dir() callpath below
	 * as well as before the mmap() callback is called.
	 */
	mutex_unlock(&rdtgroup_mutex);

	if (!IS_ERR_OR_NULL(debugfs_resctrl)) {
		plr->debugfs_dir = debugfs_create_dir(rdtgrp->kn->name,
						      debugfs_resctrl);
		if (!IS_ERR_OR_NULL(plr->debugfs_dir))
			debugfs_create_file("pseudo_lock_measure", 0200,
					    plr->debugfs_dir, rdtgrp,
					    &pseudo_measure_fops);
	}

	dev = device_create(pseudo_lock_class, NULL,
			    MKDEV(pseudo_lock_major, new_minor),
			    rdtgrp, "%s", rdtgrp->kn->name);

	mutex_lock(&rdtgroup_mutex);

	if (IS_ERR(dev)) {
		ret = PTR_ERR(dev);
		rdt_last_cmd_printf("failed to create character device: %d\n",
				    ret);
		goto out_debugfs;
	}

	/* We released the mutex - check if group was removed while we did so */
	if (rdtgrp->flags & RDT_DELETED) {
		ret = -ENODEV;
		goto out_device;
	}

	plr->minor = new_minor;

	rdtgrp->mode = RDT_MODE_PSEUDO_LOCKED;
	closid_free(rdtgrp->closid);
	rdtgroup_kn_mode_restore(rdtgrp, "cpus", 0444);
	rdtgroup_kn_mode_restore(rdtgrp, "cpus_list", 0444);

	ret = 0;
	goto out;

out_device:
	device_destroy(pseudo_lock_class, MKDEV(pseudo_lock_major, new_minor));
out_debugfs:
	debugfs_remove_recursive(plr->debugfs_dir);
	pseudo_lock_minor_release(new_minor);
out_cstates:
	pseudo_lock_cstates_relax(plr);
out_region:
	pseudo_lock_region_clear(plr);
out:
	return ret;
}

/**
 * rdtgroup_pseudo_lock_remove - Remove a pseudo-locked region
 * @rdtgrp: resource group to which the pseudo-locked region belongs
 *
 * The removal of a pseudo-locked region can be initiated when the resource
 * group is removed from user space via a "rmdir" from userspace or the
 * unmount of the resctrl filesystem. On removal the resource group does
 * not go back to pseudo-locksetup mode before it is removed, instead it is
 * removed directly. There is thus assymmetry with the creation where the
 * &struct pseudo_lock_region is removed here while it was not created in
 * rdtgroup_pseudo_lock_create().
 *
 * Return: void
 */
void rdtgroup_pseudo_lock_remove(struct rdtgroup *rdtgrp)
{
	struct pseudo_lock_region *plr = rdtgrp->plr;

	if (rdtgrp->mode == RDT_MODE_PSEUDO_LOCKSETUP) {
		/*
		 * Default group cannot be a pseudo-locked region so we can
		 * free closid here.
		 */
		closid_free(rdtgrp->closid);
		goto free;
	}

	pseudo_lock_cstates_relax(plr);
	debugfs_remove_recursive(rdtgrp->plr->debugfs_dir);
	device_destroy(pseudo_lock_class, MKDEV(pseudo_lock_major, plr->minor));
	pseudo_lock_minor_release(plr->minor);

free:
	pseudo_lock_free(rdtgrp);
}

static int pseudo_lock_dev_open(struct inode *inode, struct file *filp)
{
	struct rdtgroup *rdtgrp;

	mutex_lock(&rdtgroup_mutex);

	rdtgrp = region_find_by_minor(iminor(inode));
	if (!rdtgrp) {
		mutex_unlock(&rdtgroup_mutex);
		return -ENODEV;
	}

	filp->private_data = rdtgrp;
	atomic_inc(&rdtgrp->waitcount);
	/* Perform a non-seekable open - llseek is not supported */
	filp->f_mode &= ~(FMODE_LSEEK | FMODE_PREAD | FMODE_PWRITE);

	mutex_unlock(&rdtgroup_mutex);

	return 0;
}

static int pseudo_lock_dev_release(struct inode *inode, struct file *filp)
{
	struct rdtgroup *rdtgrp;

	mutex_lock(&rdtgroup_mutex);
	rdtgrp = filp->private_data;
	WARN_ON(!rdtgrp);
	if (!rdtgrp) {
		mutex_unlock(&rdtgroup_mutex);
		return -ENODEV;
	}
	filp->private_data = NULL;
	atomic_dec(&rdtgrp->waitcount);
	mutex_unlock(&rdtgroup_mutex);
	return 0;
}

static int pseudo_lock_dev_mremap(struct vm_area_struct *area)
{
	/* Not supported */
	return -EINVAL;
}

static const struct vm_operations_struct pseudo_mmap_ops = {
	.mremap = pseudo_lock_dev_mremap,
};

static int pseudo_lock_dev_mmap(struct file *filp, struct vm_area_struct *vma)
{
	unsigned long vsize = vma->vm_end - vma->vm_start;
	unsigned long off = vma->vm_pgoff << PAGE_SHIFT;
	struct pseudo_lock_region *plr;
	struct rdtgroup *rdtgrp;
	unsigned long physical;
	unsigned long psize;

	mutex_lock(&rdtgroup_mutex);

	rdtgrp = filp->private_data;
	WARN_ON(!rdtgrp);
	if (!rdtgrp) {
		mutex_unlock(&rdtgroup_mutex);
		return -ENODEV;
	}

	plr = rdtgrp->plr;

	if (!plr->d) {
		mutex_unlock(&rdtgroup_mutex);
		return -ENODEV;
	}

	/*
	 * Task is required to run with affinity to the cpus associated
	 * with the pseudo-locked region. If this is not the case the task
	 * may be scheduled elsewhere and invalidate entries in the
	 * pseudo-locked region.
	 */
	if (!cpumask_subset(&current->cpus_allowed, &plr->d->cpu_mask)) {
		mutex_unlock(&rdtgroup_mutex);
		return -EINVAL;
	}

	physical = __pa(plr->kmem) >> PAGE_SHIFT;
	psize = plr->size - off;

	if (off > plr->size) {
		mutex_unlock(&rdtgroup_mutex);
		return -ENOSPC;
	}

	/*
	 * Ensure changes are carried directly to the memory being mapped,
	 * do not allow copy-on-write mapping.
	 */
	if (!(vma->vm_flags & VM_SHARED)) {
		mutex_unlock(&rdtgroup_mutex);
		return -EINVAL;
	}

	if (vsize > psize) {
		mutex_unlock(&rdtgroup_mutex);
		return -ENOSPC;
	}

	memset(plr->kmem + off, 0, vsize);

	if (remap_pfn_range(vma, vma->vm_start, physical + vma->vm_pgoff,
			    vsize, vma->vm_page_prot)) {
		mutex_unlock(&rdtgroup_mutex);
		return -EAGAIN;
	}
	vma->vm_ops = &pseudo_mmap_ops;
	mutex_unlock(&rdtgroup_mutex);
	return 0;
}

static const struct file_operations pseudo_lock_dev_fops = {
	.owner =	THIS_MODULE,
	.llseek =	no_llseek,
	.read =		NULL,
	.write =	NULL,
	.open =		pseudo_lock_dev_open,
	.release =	pseudo_lock_dev_release,
	.mmap =		pseudo_lock_dev_mmap,
};

static char *pseudo_lock_devnode(struct device *dev, umode_t *mode)
{
	struct rdtgroup *rdtgrp;

	rdtgrp = dev_get_drvdata(dev);
	if (mode)
		*mode = 0600;
	return kasprintf(GFP_KERNEL, "pseudo_lock/%s", rdtgrp->kn->name);
}

int rdt_pseudo_lock_init(void)
{
	int ret;

	ret = register_chrdev(0, "pseudo_lock", &pseudo_lock_dev_fops);
	if (ret < 0)
		return ret;

	pseudo_lock_major = ret;

	pseudo_lock_class = class_create(THIS_MODULE, "pseudo_lock");
	if (IS_ERR(pseudo_lock_class)) {
		ret = PTR_ERR(pseudo_lock_class);
		unregister_chrdev(pseudo_lock_major, "pseudo_lock");
		return ret;
	}

	pseudo_lock_class->devnode = pseudo_lock_devnode;
	return 0;
}

void rdt_pseudo_lock_release(void)
{
	class_destroy(pseudo_lock_class);
	pseudo_lock_class = NULL;
	unregister_chrdev(pseudo_lock_major, "pseudo_lock");
	pseudo_lock_major = 0;
}<|MERGE_RESOLUTION|>--- conflicted
+++ resolved
@@ -1070,11 +1070,7 @@
 	 */
 	switch (boot_cpu_data.x86_model) {
 	case INTEL_FAM6_ATOM_GOLDMONT:
-<<<<<<< HEAD
 	case INTEL_FAM6_ATOM_GOLDMONT_PLUS:
-=======
-	case INTEL_FAM6_ATOM_GEMINI_LAKE:
->>>>>>> b61b8bba
 		perf_miss_attr.config = X86_CONFIG(.event = 0xd1,
 						   .umask = 0x10);
 		perf_hit_attr.config = X86_CONFIG(.event = 0xd1,
