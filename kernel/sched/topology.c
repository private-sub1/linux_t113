--- conflicted
+++ resolved
@@ -2511,19 +2511,9 @@
 	/* Attach the domains */
 	rcu_read_lock();
 	for_each_cpu(i, cpu_map) {
-		unsigned long capacity;
-
 		rq = cpu_rq(i);
 		sd = *per_cpu_ptr(d.sd, i);
 
-<<<<<<< HEAD
-		capacity = arch_scale_cpu_capacity(i);
-		/* Use READ_ONCE()/WRITE_ONCE() to avoid load/store tearing: */
-		if (capacity > READ_ONCE(d.rd->max_cpu_capacity))
-			WRITE_ONCE(d.rd->max_cpu_capacity, capacity);
-
-=======
->>>>>>> 0c383648
 		cpu_attach_domain(sd, d.rd, i);
 
 		if (lowest_flag_domain(i, SD_CLUSTER))
@@ -2537,15 +2527,8 @@
 	if (has_cluster)
 		static_branch_inc_cpuslocked(&sched_cluster_active);
 
-<<<<<<< HEAD
-	if (rq && sched_debug_verbose) {
-		pr_info("root domain span: %*pbl (max cpu_capacity = %lu)\n",
-			cpumask_pr_args(cpu_map), rq->rd->max_cpu_capacity);
-	}
-=======
 	if (rq && sched_debug_verbose)
 		pr_info("root domain span: %*pbl\n", cpumask_pr_args(cpu_map));
->>>>>>> 0c383648
 
 	ret = 0;
 error:
