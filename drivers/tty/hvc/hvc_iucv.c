// SPDX-License-Identifier: GPL-2.0
/*
 * z/VM IUCV hypervisor console (HVC) device driver
 *
 * This HVC device driver provides terminal access using
 * z/VM IUCV communication paths.
 *
 * Copyright IBM Corp. 2008, 2013
 *
 * Author(s):	Hendrik Brueckner <brueckner@linux.vnet.ibm.com>
 */
#define KMSG_COMPONENT		"hvc_iucv"
#define pr_fmt(fmt)		KMSG_COMPONENT ": " fmt

#include <linux/types.h>
#include <linux/slab.h>
#include <asm/ebcdic.h>
#include <linux/ctype.h>
#include <linux/delay.h>
#include <linux/device.h>
#include <linux/init.h>
#include <linux/mempool.h>
#include <linux/moduleparam.h>
#include <linux/tty.h>
#include <linux/wait.h>
#include <net/iucv/iucv.h>

#include "hvc_console.h"


/* General device driver settings */
#define MAX_HVC_IUCV_LINES	HVC_ALLOC_TTY_ADAPTERS
#define MEMPOOL_MIN_NR		(PAGE_SIZE / sizeof(struct iucv_tty_buffer)/4)

/* IUCV TTY message  */
#define MSG_VERSION		0x02	/* Message version */
#define MSG_TYPE_ERROR		0x01	/* Error message */
#define MSG_TYPE_TERMENV	0x02	/* Terminal environment variable */
#define MSG_TYPE_TERMIOS	0x04	/* Terminal IO struct update */
#define MSG_TYPE_WINSIZE	0x08	/* Terminal window size update */
#define MSG_TYPE_DATA		0x10	/* Terminal data */

struct iucv_tty_msg {
	u8	version;		/* Message version */
	u8	type;			/* Message type */
#define MSG_MAX_DATALEN		((u16)(~0))
	u16	datalen;		/* Payload length */
	u8	data[];			/* Payload buffer */
} __attribute__((packed));
#define MSG_SIZE(s)		((s) + offsetof(struct iucv_tty_msg, data))

enum iucv_state_t {
	IUCV_DISCONN	= 0,
	IUCV_CONNECTED	= 1,
	IUCV_SEVERED	= 2,
};

enum tty_state_t {
	TTY_CLOSED	= 0,
	TTY_OPENED	= 1,
};

struct hvc_iucv_private {
	struct hvc_struct	*hvc;		/* HVC struct reference */
	u8			srv_name[8];	/* IUCV service name (ebcdic) */
	unsigned char		is_console;	/* Linux console usage flag */
	enum iucv_state_t	iucv_state;	/* IUCV connection status */
	enum tty_state_t	tty_state;	/* TTY status */
	struct iucv_path	*path;		/* IUCV path pointer */
	spinlock_t		lock;		/* hvc_iucv_private lock */
#define SNDBUF_SIZE		(PAGE_SIZE)	/* must be < MSG_MAX_DATALEN */
	void			*sndbuf;	/* send buffer		  */
	size_t			sndbuf_len;	/* length of send buffer  */
#define QUEUE_SNDBUF_DELAY	(HZ / 25)
	struct delayed_work	sndbuf_work;	/* work: send iucv msg(s) */
	wait_queue_head_t	sndbuf_waitq;	/* wait for send completion */
	struct list_head	tty_outqueue;	/* outgoing IUCV messages */
	struct list_head	tty_inqueue;	/* incoming IUCV messages */
	struct device		*dev;		/* device structure */
	u8			info_path[16];	/* IUCV path info (dev attr) */
};

struct iucv_tty_buffer {
	struct list_head	list;	/* list pointer */
	struct iucv_message	msg;	/* store an IUCV message */
	size_t			offset;	/* data buffer offset */
	struct iucv_tty_msg	*mbuf;	/* buffer to store input/output data */
};

/* IUCV callback handler */
static	int hvc_iucv_path_pending(struct iucv_path *, u8 *, u8 *);
static void hvc_iucv_path_severed(struct iucv_path *, u8 *);
static void hvc_iucv_msg_pending(struct iucv_path *, struct iucv_message *);
static void hvc_iucv_msg_complete(struct iucv_path *, struct iucv_message *);


/* Kernel module parameter: use one terminal device as default */
static unsigned long hvc_iucv_devices = 1;

/* Array of allocated hvc iucv tty lines... */
static struct hvc_iucv_private *hvc_iucv_table[MAX_HVC_IUCV_LINES];
#define IUCV_HVC_CON_IDX	(0)
/* List of z/VM user ID filter entries (struct iucv_vmid_filter) */
#define MAX_VMID_FILTER		(500)
#define FILTER_WILDCARD_CHAR	'*'
static size_t hvc_iucv_filter_size;
static void *hvc_iucv_filter;
static const char *hvc_iucv_filter_string;
static DEFINE_RWLOCK(hvc_iucv_filter_lock);

/* Kmem cache and mempool for iucv_tty_buffer elements */
static struct kmem_cache *hvc_iucv_buffer_cache;
static mempool_t *hvc_iucv_mempool;

/* IUCV handler callback functions */
static struct iucv_handler hvc_iucv_handler = {
	.path_pending  = hvc_iucv_path_pending,
	.path_severed  = hvc_iucv_path_severed,
	.message_complete = hvc_iucv_msg_complete,
	.message_pending  = hvc_iucv_msg_pending,
};


/**
 * hvc_iucv_get_private() - Return a struct hvc_iucv_private instance.
 * @num:	The HVC virtual terminal number (vtermno)
 *
 * This function returns the struct hvc_iucv_private instance that corresponds
 * to the HVC virtual terminal number specified as parameter @num.
 */
static struct hvc_iucv_private *hvc_iucv_get_private(uint32_t num)
{
	if (num > hvc_iucv_devices)
		return NULL;
	return hvc_iucv_table[num];
}

/**
 * alloc_tty_buffer() - Return a new struct iucv_tty_buffer element.
 * @size:	Size of the internal buffer used to store data.
 * @flags:	Memory allocation flags passed to mempool.
 *
 * This function allocates a new struct iucv_tty_buffer element and, optionally,
 * allocates an internal data buffer with the specified size @size.
 * The internal data buffer is always allocated with GFP_DMA which is
 * required for receiving and sending data with IUCV.
 * Note: The total message size arises from the internal buffer size and the
 *	 members of the iucv_tty_msg structure.
 * The function returns NULL if memory allocation has failed.
 */
static struct iucv_tty_buffer *alloc_tty_buffer(size_t size, gfp_t flags)
{
	struct iucv_tty_buffer *bufp;

	bufp = mempool_alloc(hvc_iucv_mempool, flags);
	if (!bufp)
		return NULL;
	memset(bufp, 0, sizeof(*bufp));

	if (size > 0) {
		bufp->msg.length = MSG_SIZE(size);
		bufp->mbuf = kmalloc(bufp->msg.length, flags | GFP_DMA);
		if (!bufp->mbuf) {
			mempool_free(bufp, hvc_iucv_mempool);
			return NULL;
		}
		bufp->mbuf->version = MSG_VERSION;
		bufp->mbuf->type    = MSG_TYPE_DATA;
		bufp->mbuf->datalen = (u16) size;
	}
	return bufp;
}

/**
 * destroy_tty_buffer() - destroy struct iucv_tty_buffer element.
 * @bufp:	Pointer to a struct iucv_tty_buffer element, SHALL NOT be NULL.
 */
static void destroy_tty_buffer(struct iucv_tty_buffer *bufp)
{
	kfree(bufp->mbuf);
	mempool_free(bufp, hvc_iucv_mempool);
}

/**
 * destroy_tty_buffer_list() - call destroy_tty_buffer() for each list element.
 * @list:	List containing struct iucv_tty_buffer elements.
 */
static void destroy_tty_buffer_list(struct list_head *list)
{
	struct iucv_tty_buffer *ent, *next;

	list_for_each_entry_safe(ent, next, list, list) {
		list_del(&ent->list);
		destroy_tty_buffer(ent);
	}
}

/**
 * hvc_iucv_write() - Receive IUCV message & write data to HVC buffer.
 * @priv:		Pointer to struct hvc_iucv_private
 * @buf:		HVC buffer for writing received terminal data.
 * @count:		HVC buffer size.
 * @has_more_data:	Pointer to an int variable.
 *
 * The function picks up pending messages from the input queue and receives
 * the message data that is then written to the specified buffer @buf.
 * If the buffer size @count is less than the data message size, the
 * message is kept on the input queue and @has_more_data is set to 1.
 * If all message data has been written, the message is removed from
 * the input queue.
 *
 * The function returns the number of bytes written to the terminal, zero if
 * there are no pending data messages available or if there is no established
 * IUCV path.
 * If the IUCV path has been severed, then -EPIPE is returned to cause a
 * hang up (that is issued by the HVC layer).
 */
static ssize_t hvc_iucv_write(struct hvc_iucv_private *priv,
			      u8 *buf, size_t count, int *has_more_data)
{
	struct iucv_tty_buffer *rb;
	ssize_t written;
	int rc;

	/* immediately return if there is no IUCV connection */
	if (priv->iucv_state == IUCV_DISCONN)
		return 0;

	/* if the IUCV path has been severed, return -EPIPE to inform the
	 * HVC layer to hang up the tty device. */
	if (priv->iucv_state == IUCV_SEVERED)
		return -EPIPE;

	/* check if there are pending messages */
	if (list_empty(&priv->tty_inqueue))
		return 0;

	/* receive an iucv message and flip data to the tty (ldisc) */
	rb = list_first_entry(&priv->tty_inqueue, struct iucv_tty_buffer, list);

	written = 0;
	if (!rb->mbuf) { /* message not yet received ... */
		/* allocate mem to store msg data; if no memory is available
		 * then leave the buffer on the list and re-try later */
		rb->mbuf = kmalloc(rb->msg.length, GFP_ATOMIC | GFP_DMA);
		if (!rb->mbuf)
			return -ENOMEM;

		rc = __iucv_message_receive(priv->path, &rb->msg, 0,
					    rb->mbuf, rb->msg.length, NULL);
		switch (rc) {
		case 0: /* Successful	    */
			break;
		case 2:	/* No message found */
		case 9: /* Message purged   */
			break;
		default:
			written = -EIO;
		}
		/* remove buffer if an error has occurred or received data
		 * is not correct */
		if (rc || (rb->mbuf->version != MSG_VERSION) ||
			  (rb->msg.length    != MSG_SIZE(rb->mbuf->datalen)))
			goto out_remove_buffer;
	}

	switch (rb->mbuf->type) {
	case MSG_TYPE_DATA:
		written = min_t(int, rb->mbuf->datalen - rb->offset, count);
		memcpy(buf, rb->mbuf->data + rb->offset, written);
		if (written < (rb->mbuf->datalen - rb->offset)) {
			rb->offset += written;
			*has_more_data = 1;
			goto out_written;
		}
		break;

	case MSG_TYPE_WINSIZE:
		if (rb->mbuf->datalen != sizeof(struct winsize))
			break;
		/* The caller must ensure that the hvc is locked, which
		 * is the case when called from hvc_iucv_get_chars() */
		__hvc_resize(priv->hvc, *((struct winsize *) rb->mbuf->data));
		break;

	case MSG_TYPE_ERROR:	/* ignored ... */
	case MSG_TYPE_TERMENV:	/* ignored ... */
	case MSG_TYPE_TERMIOS:	/* ignored ... */
		break;
	}

out_remove_buffer:
	list_del(&rb->list);
	destroy_tty_buffer(rb);
	*has_more_data = !list_empty(&priv->tty_inqueue);

out_written:
	return written;
}

/**
 * hvc_iucv_get_chars() - HVC get_chars operation.
 * @vtermno:	HVC virtual terminal number.
 * @buf:	Pointer to a buffer to store data
 * @count:	Size of buffer available for writing
 *
 * The HVC thread calls this method to read characters from the back-end.
 * If an IUCV communication path has been established, pending IUCV messages
 * are received and data is copied into buffer @buf up to @count bytes.
 *
 * Locking:	The routine gets called under an irqsave() spinlock; and
 *		the routine locks the struct hvc_iucv_private->lock to call
 *		helper functions.
 */
static ssize_t hvc_iucv_get_chars(uint32_t vtermno, u8 *buf, size_t count)
{
	struct hvc_iucv_private *priv = hvc_iucv_get_private(vtermno);
	ssize_t written;
	int has_more_data;

	if (count <= 0)
		return 0;

	if (!priv)
		return -ENODEV;

	spin_lock(&priv->lock);
	has_more_data = 0;
	written = hvc_iucv_write(priv, buf, count, &has_more_data);
	spin_unlock(&priv->lock);

	/* if there are still messages on the queue... schedule another run */
	if (has_more_data)
		hvc_kick();

	return written;
}

/**
 * hvc_iucv_queue() - Buffer terminal data for sending.
 * @priv:	Pointer to struct hvc_iucv_private instance.
 * @buf:	Buffer containing data to send.
 * @count:	Size of buffer and amount of data to send.
 *
 * The function queues data for sending. To actually send the buffered data,
 * a work queue function is scheduled (with QUEUE_SNDBUF_DELAY).
 * The function returns the number of data bytes that has been buffered.
 *
 * If the device is not connected, data is ignored and the function returns
 * @count.
 * If the buffer is full, the function returns 0.
 * If an existing IUCV communicaton path has been severed, -EPIPE is returned
 * (that can be passed to HVC layer to cause a tty hangup).
 */
static ssize_t hvc_iucv_queue(struct hvc_iucv_private *priv, const u8 *buf,
			      size_t count)
{
	size_t len;

	if (priv->iucv_state == IUCV_DISCONN)
		return count;			/* ignore data */

	if (priv->iucv_state == IUCV_SEVERED)
		return -EPIPE;

	len = min_t(size_t, count, SNDBUF_SIZE - priv->sndbuf_len);
	if (!len)
		return 0;

	memcpy(priv->sndbuf + priv->sndbuf_len, buf, len);
	priv->sndbuf_len += len;

	if (priv->iucv_state == IUCV_CONNECTED)
		schedule_delayed_work(&priv->sndbuf_work, QUEUE_SNDBUF_DELAY);

	return len;
}

/**
 * hvc_iucv_send() - Send an IUCV message containing terminal data.
 * @priv:	Pointer to struct hvc_iucv_private instance.
 *
 * If an IUCV communication path has been established, the buffered output data
 * is sent via an IUCV message and the number of bytes sent is returned.
 * Returns 0 if there is no established IUCV communication path or
 * -EPIPE if an existing IUCV communicaton path has been severed.
 */
static int hvc_iucv_send(struct hvc_iucv_private *priv)
{
	struct iucv_tty_buffer *sb;
	int rc, len;

	if (priv->iucv_state == IUCV_SEVERED)
		return -EPIPE;

	if (priv->iucv_state == IUCV_DISCONN)
		return -EIO;

	if (!priv->sndbuf_len)
		return 0;

	/* allocate internal buffer to store msg data and also compute total
	 * message length */
	sb = alloc_tty_buffer(priv->sndbuf_len, GFP_ATOMIC);
	if (!sb)
		return -ENOMEM;

	memcpy(sb->mbuf->data, priv->sndbuf, priv->sndbuf_len);
	sb->mbuf->datalen = (u16) priv->sndbuf_len;
	sb->msg.length = MSG_SIZE(sb->mbuf->datalen);

	list_add_tail(&sb->list, &priv->tty_outqueue);

	rc = __iucv_message_send(priv->path, &sb->msg, 0, 0,
				 (void *) sb->mbuf, sb->msg.length);
	if (rc) {
		/* drop the message here; however we might want to handle
		 * 0x03 (msg limit reached) by trying again... */
		list_del(&sb->list);
		destroy_tty_buffer(sb);
	}
	len = priv->sndbuf_len;
	priv->sndbuf_len = 0;

	return len;
}

/**
 * hvc_iucv_sndbuf_work() - Send buffered data over IUCV
 * @work:	Work structure.
 *
 * This work queue function sends buffered output data over IUCV and,
 * if not all buffered data could be sent, reschedules itself.
 */
static void hvc_iucv_sndbuf_work(struct work_struct *work)
{
	struct hvc_iucv_private *priv;

	priv = container_of(work, struct hvc_iucv_private, sndbuf_work.work);

	spin_lock_bh(&priv->lock);
	hvc_iucv_send(priv);
	spin_unlock_bh(&priv->lock);
}

/**
 * hvc_iucv_put_chars() - HVC put_chars operation.
 * @vtermno:	HVC virtual terminal number.
 * @buf:	Pointer to an buffer to read data from
 * @count:	Size of buffer available for reading
 *
 * The HVC thread calls this method to write characters to the back-end.
 * The function calls hvc_iucv_queue() to queue terminal data for sending.
 *
 * Locking:	The method gets called under an irqsave() spinlock; and
 *		locks struct hvc_iucv_private->lock.
 */
static ssize_t hvc_iucv_put_chars(uint32_t vtermno, const u8 *buf, size_t count)
{
	struct hvc_iucv_private *priv = hvc_iucv_get_private(vtermno);
	int queued;

	if (!count)
		return 0;

	if (!priv)
		return -ENODEV;

	spin_lock(&priv->lock);
	queued = hvc_iucv_queue(priv, buf, count);
	spin_unlock(&priv->lock);

	return queued;
}

/**
 * hvc_iucv_notifier_add() - HVC notifier for opening a TTY for the first time.
 * @hp:	Pointer to the HVC device (struct hvc_struct)
 * @id:	Additional data (originally passed to hvc_alloc): the index of an struct
 *	hvc_iucv_private instance.
 *
 * The function sets the tty state to TTY_OPENED for the struct hvc_iucv_private
 * instance that is derived from @id. Always returns 0.
 *
 * Locking:	struct hvc_iucv_private->lock, spin_lock_bh
 */
static int hvc_iucv_notifier_add(struct hvc_struct *hp, int id)
{
	struct hvc_iucv_private *priv;

	priv = hvc_iucv_get_private(id);
	if (!priv)
		return 0;

	spin_lock_bh(&priv->lock);
	priv->tty_state = TTY_OPENED;
	spin_unlock_bh(&priv->lock);

	return 0;
}

/**
 * hvc_iucv_cleanup() - Clean up and reset a z/VM IUCV HVC instance.
 * @priv:	Pointer to the struct hvc_iucv_private instance.
 */
static void hvc_iucv_cleanup(struct hvc_iucv_private *priv)
{
	destroy_tty_buffer_list(&priv->tty_outqueue);
	destroy_tty_buffer_list(&priv->tty_inqueue);

	priv->tty_state = TTY_CLOSED;
	priv->iucv_state = IUCV_DISCONN;

	priv->sndbuf_len = 0;
}

/**
 * tty_outqueue_empty() - Test if the tty outq is empty
 * @priv:	Pointer to struct hvc_iucv_private instance.
 */
static inline int tty_outqueue_empty(struct hvc_iucv_private *priv)
{
	int rc;

	spin_lock_bh(&priv->lock);
	rc = list_empty(&priv->tty_outqueue);
	spin_unlock_bh(&priv->lock);

	return rc;
}

/**
 * flush_sndbuf_sync() - Flush send buffer and wait for completion
 * @priv:	Pointer to struct hvc_iucv_private instance.
 *
 * The routine cancels a pending sndbuf work, calls hvc_iucv_send()
 * to flush any buffered terminal output data and waits for completion.
 */
static void flush_sndbuf_sync(struct hvc_iucv_private *priv)
{
	int sync_wait;

	cancel_delayed_work_sync(&priv->sndbuf_work);

	spin_lock_bh(&priv->lock);
	hvc_iucv_send(priv);		/* force sending buffered data */
	sync_wait = !list_empty(&priv->tty_outqueue); /* anything queued ? */
	spin_unlock_bh(&priv->lock);

	if (sync_wait)
		wait_event_timeout(priv->sndbuf_waitq,
				   tty_outqueue_empty(priv), HZ/10);
}

/**
 * hvc_iucv_hangup() - Sever IUCV path and schedule hvc tty hang up
 * @priv:	Pointer to hvc_iucv_private structure
 *
 * This routine severs an existing IUCV communication path and hangs
 * up the underlying HVC terminal device.
 * The hang-up occurs only if an IUCV communication path is established;
 * otherwise there is no need to hang up the terminal device.
 *
 * The IUCV HVC hang-up is separated into two steps:
 * 1. After the IUCV path has been severed, the iucv_state is set to
 *    IUCV_SEVERED.
 * 2. Later, when the HVC thread calls hvc_iucv_get_chars(), the
 *    IUCV_SEVERED state causes the tty hang-up in the HVC layer.
 *
 * If the tty has not yet been opened, clean up the hvc_iucv_private
 * structure to allow re-connects.
 * If the tty has been opened, let get_chars() return -EPIPE to signal
 * the HVC layer to hang up the tty and, if so, wake up the HVC thread
 * to call get_chars()...
 *
 * Special notes on hanging up a HVC terminal instantiated as console:
 * Hang-up:	1. do_tty_hangup() replaces file ops (= hung_up_tty_fops)
 *		2. do_tty_hangup() calls tty->ops->close() for console_filp
 *			=> no hangup notifier is called by HVC (default)
 *		2. hvc_close() returns because of tty_hung_up_p(filp)
 *			=> no delete notifier is called!
 * Finally, the back-end is not being notified, thus, the tty session is
 * kept active (TTY_OPEN) to be ready for re-connects.
 *
 * Locking:	spin_lock(&priv->lock) w/o disabling bh
 */
static void hvc_iucv_hangup(struct hvc_iucv_private *priv)
{
	struct iucv_path *path;

	path = NULL;
	spin_lock(&priv->lock);
	if (priv->iucv_state == IUCV_CONNECTED) {
		path = priv->path;
		priv->path = NULL;
		priv->iucv_state = IUCV_SEVERED;
		if (priv->tty_state == TTY_CLOSED)
			hvc_iucv_cleanup(priv);
		else
			/* console is special (see above) */
			if (priv->is_console) {
				hvc_iucv_cleanup(priv);
				priv->tty_state = TTY_OPENED;
			} else
				hvc_kick();
	}
	spin_unlock(&priv->lock);

	/* finally sever path (outside of priv->lock due to lock ordering) */
	if (path) {
		iucv_path_sever(path, NULL);
		iucv_path_free(path);
	}
}

/**
 * hvc_iucv_notifier_hangup() - HVC notifier for TTY hangups.
 * @hp:		Pointer to the HVC device (struct hvc_struct)
 * @id:		Additional data (originally passed to hvc_alloc):
 *		the index of an struct hvc_iucv_private instance.
 *
 * This routine notifies the HVC back-end that a tty hangup (carrier loss,
 * virtual or otherwise) has occurred.
 * The z/VM IUCV HVC device driver ignores virtual hangups (vhangup())
 * to keep an existing IUCV communication path established.
 * (Background: vhangup() is called from user space (by getty or login) to
 *		disable writing to the tty by other applications).
 * If the tty has been opened and an established IUCV path has been severed
 * (we caused the tty hangup), the function calls hvc_iucv_cleanup().
 *
 * Locking:	struct hvc_iucv_private->lock
 */
static void hvc_iucv_notifier_hangup(struct hvc_struct *hp, int id)
{
	struct hvc_iucv_private *priv;

	priv = hvc_iucv_get_private(id);
	if (!priv)
		return;

	flush_sndbuf_sync(priv);

	spin_lock_bh(&priv->lock);
	/* NOTE: If the hangup was scheduled by ourself (from the iucv
	 *	 path_servered callback [IUCV_SEVERED]), we have to clean up
	 *	 our structure and to set state to TTY_CLOSED.
	 *	 If the tty was hung up otherwise (e.g. vhangup()), then we
	 *	 ignore this hangup and keep an established IUCV path open...
	 *	 (...the reason is that we are not able to connect back to the
	 *	 client if we disconnect on hang up) */
	priv->tty_state = TTY_CLOSED;

	if (priv->iucv_state == IUCV_SEVERED)
		hvc_iucv_cleanup(priv);
	spin_unlock_bh(&priv->lock);
}

/**
 * hvc_iucv_dtr_rts() - HVC notifier for handling DTR/RTS
 * @hp:		Pointer the HVC device (struct hvc_struct)
 * @active:	True to raise or false to lower DTR/RTS lines
 *
 * This routine notifies the HVC back-end to raise or lower DTR/RTS
 * lines.  Raising DTR/RTS is ignored.  Lowering DTR/RTS indicates to
 * drop the IUCV connection (similar to hang up the modem).
 */
static void hvc_iucv_dtr_rts(struct hvc_struct *hp, bool active)
{
	struct hvc_iucv_private *priv;
	struct iucv_path        *path;

	/* Raising the DTR/RTS is ignored as IUCV connections can be
	 * established at any times.
	 */
	if (active)
		return;

	priv = hvc_iucv_get_private(hp->vtermno);
	if (!priv)
		return;

	/* Lowering the DTR/RTS lines disconnects an established IUCV
	 * connection.
	 */
	flush_sndbuf_sync(priv);

	spin_lock_bh(&priv->lock);
	path = priv->path;		/* save reference to IUCV path */
	priv->path = NULL;
	priv->iucv_state = IUCV_DISCONN;
	spin_unlock_bh(&priv->lock);

	/* Sever IUCV path outside of priv->lock due to lock ordering of:
	 * priv->lock <--> iucv_table_lock */
	if (path) {
		iucv_path_sever(path, NULL);
		iucv_path_free(path);
	}
}

/**
 * hvc_iucv_notifier_del() - HVC notifier for closing a TTY for the last time.
 * @hp:		Pointer to the HVC device (struct hvc_struct)
 * @id:		Additional data (originally passed to hvc_alloc):
 *		the index of an struct hvc_iucv_private instance.
 *
 * This routine notifies the HVC back-end that the last tty device fd has been
 * closed.  The function cleans up tty resources.  The clean-up of the IUCV
 * connection is done in hvc_iucv_dtr_rts() and depends on the HUPCL termios
 * control setting.
 *
 * Locking:	struct hvc_iucv_private->lock
 */
static void hvc_iucv_notifier_del(struct hvc_struct *hp, int id)
{
	struct hvc_iucv_private *priv;

	priv = hvc_iucv_get_private(id);
	if (!priv)
		return;

	flush_sndbuf_sync(priv);

	spin_lock_bh(&priv->lock);
	destroy_tty_buffer_list(&priv->tty_outqueue);
	destroy_tty_buffer_list(&priv->tty_inqueue);
	priv->tty_state = TTY_CLOSED;
	priv->sndbuf_len = 0;
	spin_unlock_bh(&priv->lock);
}

/**
 * hvc_iucv_filter_connreq() - Filter connection request based on z/VM user ID
 * @ipvmid:	Originating z/VM user ID (right padded with blanks)
 *
 * Returns 0 if the z/VM user ID that is specified with @ipvmid is permitted to
 * connect, otherwise non-zero.
 */
static int hvc_iucv_filter_connreq(u8 ipvmid[8])
{
	const char *wildcard, *filter_entry;
	size_t i, len;

	/* Note: default policy is ACCEPT if no filter is set */
	if (!hvc_iucv_filter_size)
		return 0;

	for (i = 0; i < hvc_iucv_filter_size; i++) {
		filter_entry = hvc_iucv_filter + (8 * i);

		/* If a filter entry contains the filter wildcard character,
		 * reduce the length to match the leading portion of the user
		 * ID only (wildcard match).  Characters following the wildcard
		 * are ignored.
		 */
		wildcard = strnchr(filter_entry, 8, FILTER_WILDCARD_CHAR);
		len = (wildcard) ? wildcard - filter_entry : 8;
		if (0 == memcmp(ipvmid, filter_entry, len))
			return 0;
	}
	return 1;
}

/**
 * hvc_iucv_path_pending() - IUCV handler to process a connection request.
 * @path:	Pending path (struct iucv_path)
 * @ipvmid:	z/VM system identifier of originator
 * @ipuser:	User specified data for this path
 *		(AF_IUCV: port/service name and originator port)
 *
 * The function uses the @ipuser data to determine if the pending path belongs
 * to a terminal managed by this device driver.
 * If the path belongs to this driver, ensure that the terminal is not accessed
 * multiple times (only one connection to a terminal is allowed).
 * If the terminal is not yet connected, the pending path is accepted and is
 * associated to the appropriate struct hvc_iucv_private instance.
 *
 * Returns 0 if @path belongs to a terminal managed by the this device driver;
 * otherwise returns -ENODEV in order to dispatch this path to other handlers.
 *
 * Locking:	struct hvc_iucv_private->lock
 */
static	int hvc_iucv_path_pending(struct iucv_path *path, u8 *ipvmid,
				  u8 *ipuser)
{
	struct hvc_iucv_private *priv, *tmp;
	u8 wildcard[9] = "lnxhvc  ";
	int i, rc, find_unused;
	u8 nuser_data[16];
	u8 vm_user_id[9];

	ASCEBC(wildcard, sizeof(wildcard));
	find_unused = !memcmp(wildcard, ipuser, 8);

	/* First, check if the pending path request is managed by this
	 * IUCV handler:
	 * - find a disconnected device if ipuser contains the wildcard
	 * - find the device that matches the terminal ID in ipuser
	 */
	priv = NULL;
	for (i = 0; i < hvc_iucv_devices; i++) {
		tmp = hvc_iucv_table[i];
		if (!tmp)
			continue;

		if (find_unused) {
			spin_lock(&tmp->lock);
			if (tmp->iucv_state == IUCV_DISCONN)
				priv = tmp;
			spin_unlock(&tmp->lock);

		} else if (!memcmp(tmp->srv_name, ipuser, 8))
				priv = tmp;
		if (priv)
			break;
	}
	if (!priv)
		return -ENODEV;

	/* Enforce that ipvmid is allowed to connect to us */
	read_lock(&hvc_iucv_filter_lock);
	rc = hvc_iucv_filter_connreq(ipvmid);
	read_unlock(&hvc_iucv_filter_lock);
	if (rc) {
		iucv_path_sever(path, ipuser);
		iucv_path_free(path);
		memcpy(vm_user_id, ipvmid, 8);
		vm_user_id[8] = 0;
		pr_info("A connection request from z/VM user ID %s "
			"was refused\n", vm_user_id);
		return 0;
	}

	spin_lock(&priv->lock);

	/* If the terminal is already connected or being severed, then sever
	 * this path to enforce that there is only ONE established communication
	 * path per terminal. */
	if (priv->iucv_state != IUCV_DISCONN) {
		iucv_path_sever(path, ipuser);
		iucv_path_free(path);
		goto out_path_handled;
	}

	/* accept path */
	memcpy(nuser_data, ipuser + 8, 8);  /* remote service (for af_iucv) */
	memcpy(nuser_data + 8, ipuser, 8);  /* local service  (for af_iucv) */
	path->msglim = 0xffff;		    /* IUCV MSGLIMIT */
	path->flags &= ~IUCV_IPRMDATA;	    /* TODO: use IUCV_IPRMDATA */
	rc = iucv_path_accept(path, &hvc_iucv_handler, nuser_data, priv);
	if (rc) {
		iucv_path_sever(path, ipuser);
		iucv_path_free(path);
		goto out_path_handled;
	}
	priv->path = path;
	priv->iucv_state = IUCV_CONNECTED;

	/* store path information */
	memcpy(priv->info_path, ipvmid, 8);
	memcpy(priv->info_path + 8, ipuser + 8, 8);

	/* flush buffered output data... */
	schedule_delayed_work(&priv->sndbuf_work, 5);

out_path_handled:
	spin_unlock(&priv->lock);
	return 0;
}

/**
 * hvc_iucv_path_severed() - IUCV handler to process a path sever.
 * @path:	Pending path (struct iucv_path)
 * @ipuser:	User specified data for this path
 *		(AF_IUCV: port/service name and originator port)
 *
 * This function calls the hvc_iucv_hangup() function for the
 * respective IUCV HVC terminal.
 *
 * Locking:	struct hvc_iucv_private->lock
 */
static void hvc_iucv_path_severed(struct iucv_path *path, u8 *ipuser)
{
	struct hvc_iucv_private *priv = path->private;

	hvc_iucv_hangup(priv);
}

/**
 * hvc_iucv_msg_pending() - IUCV handler to process an incoming IUCV message.
 * @path:	Pending path (struct iucv_path)
 * @msg:	Pointer to the IUCV message
 *
 * The function puts an incoming message on the input queue for later
 * processing (by hvc_iucv_get_chars() / hvc_iucv_write()).
 * If the tty has not yet been opened, the message is rejected.
 *
 * Locking:	struct hvc_iucv_private->lock
 */
static void hvc_iucv_msg_pending(struct iucv_path *path,
				 struct iucv_message *msg)
{
	struct hvc_iucv_private *priv = path->private;
	struct iucv_tty_buffer *rb;

	/* reject messages that exceed max size of iucv_tty_msg->datalen */
	if (msg->length > MSG_SIZE(MSG_MAX_DATALEN)) {
		iucv_message_reject(path, msg);
		return;
	}

	spin_lock(&priv->lock);

	/* reject messages if tty has not yet been opened */
	if (priv->tty_state == TTY_CLOSED) {
		iucv_message_reject(path, msg);
		goto unlock_return;
	}

	/* allocate tty buffer to save iucv msg only */
	rb = alloc_tty_buffer(0, GFP_ATOMIC);
	if (!rb) {
		iucv_message_reject(path, msg);
		goto unlock_return;	/* -ENOMEM */
	}
	rb->msg = *msg;

	list_add_tail(&rb->list, &priv->tty_inqueue);

	hvc_kick();	/* wake up hvc thread */

unlock_return:
	spin_unlock(&priv->lock);
}

/**
 * hvc_iucv_msg_complete() - IUCV handler to process message completion
 * @path:	Pending path (struct iucv_path)
 * @msg:	Pointer to the IUCV message
 *
 * The function is called upon completion of message delivery to remove the
 * message from the outqueue. Additional delivery information can be found
 * msg->audit: rejected messages (0x040000 (IPADRJCT)), and
 *	       purged messages	 (0x010000 (IPADPGNR)).
 *
 * Locking:	struct hvc_iucv_private->lock
 */
static void hvc_iucv_msg_complete(struct iucv_path *path,
				  struct iucv_message *msg)
{
	struct hvc_iucv_private *priv = path->private;
	struct iucv_tty_buffer	*ent, *next;
	LIST_HEAD(list_remove);

	spin_lock(&priv->lock);
	list_for_each_entry_safe(ent, next, &priv->tty_outqueue, list)
		if (ent->msg.id == msg->id) {
			list_move(&ent->list, &list_remove);
			break;
		}
	wake_up(&priv->sndbuf_waitq);
	spin_unlock(&priv->lock);
	destroy_tty_buffer_list(&list_remove);
}

static ssize_t hvc_iucv_dev_termid_show(struct device *dev,
					struct device_attribute *attr,
					char *buf)
{
	struct hvc_iucv_private *priv = dev_get_drvdata(dev);
	size_t len;

	len = sizeof(priv->srv_name);
	memcpy(buf, priv->srv_name, len);
	EBCASC(buf, len);
	buf[len++] = '\n';
	return len;
}

static ssize_t hvc_iucv_dev_state_show(struct device *dev,
					struct device_attribute *attr,
					char *buf)
{
	struct hvc_iucv_private *priv = dev_get_drvdata(dev);
	return sprintf(buf, "%u:%u\n", priv->iucv_state, priv->tty_state);
}

static ssize_t hvc_iucv_dev_peer_show(struct device *dev,
				      struct device_attribute *attr,
				      char *buf)
{
	struct hvc_iucv_private *priv = dev_get_drvdata(dev);
	char vmid[9], ipuser[9];

	memset(vmid, 0, sizeof(vmid));
	memset(ipuser, 0, sizeof(ipuser));

	spin_lock_bh(&priv->lock);
	if (priv->iucv_state == IUCV_CONNECTED) {
		memcpy(vmid, priv->info_path, 8);
		memcpy(ipuser, priv->info_path + 8, 8);
	}
	spin_unlock_bh(&priv->lock);
	EBCASC(ipuser, 8);

	return sprintf(buf, "%s:%s\n", vmid, ipuser);
}


/* HVC operations */
static const struct hv_ops hvc_iucv_ops = {
	.get_chars = hvc_iucv_get_chars,
	.put_chars = hvc_iucv_put_chars,
	.notifier_add = hvc_iucv_notifier_add,
	.notifier_del = hvc_iucv_notifier_del,
	.notifier_hangup = hvc_iucv_notifier_hangup,
	.dtr_rts = hvc_iucv_dtr_rts,
};

/* IUCV HVC device attributes */
static DEVICE_ATTR(termid, 0640, hvc_iucv_dev_termid_show, NULL);
static DEVICE_ATTR(state, 0640, hvc_iucv_dev_state_show, NULL);
static DEVICE_ATTR(peer, 0640, hvc_iucv_dev_peer_show, NULL);
static struct attribute *hvc_iucv_dev_attrs[] = {
	&dev_attr_termid.attr,
	&dev_attr_state.attr,
	&dev_attr_peer.attr,
	NULL,
};
static struct attribute_group hvc_iucv_dev_attr_group = {
	.attrs = hvc_iucv_dev_attrs,
};
static const struct attribute_group *hvc_iucv_dev_attr_groups[] = {
	&hvc_iucv_dev_attr_group,
	NULL,
};

<<<<<<< HEAD
static void hvc_iucv_free(struct device *data)
{
	kfree(data);
}

=======
>>>>>>> 0c383648
/**
 * hvc_iucv_alloc() - Allocates a new struct hvc_iucv_private instance
 * @id:			hvc_iucv_table index
 * @is_console:		Flag if the instance is used as Linux console
 *
 * This function allocates a new hvc_iucv_private structure and stores
 * the instance in hvc_iucv_table at index @id.
 * Returns 0 on success; otherwise non-zero.
 */
static int __init hvc_iucv_alloc(int id, unsigned int is_console)
{
	struct hvc_iucv_private *priv;
	char name[9];
	int rc;

	priv = kzalloc(sizeof(struct hvc_iucv_private), GFP_KERNEL);
	if (!priv)
		return -ENOMEM;

	spin_lock_init(&priv->lock);
	INIT_LIST_HEAD(&priv->tty_outqueue);
	INIT_LIST_HEAD(&priv->tty_inqueue);
	INIT_DELAYED_WORK(&priv->sndbuf_work, hvc_iucv_sndbuf_work);
	init_waitqueue_head(&priv->sndbuf_waitq);

	priv->sndbuf = (void *) get_zeroed_page(GFP_KERNEL);
	if (!priv->sndbuf) {
		kfree(priv);
		return -ENOMEM;
	}

	/* set console flag */
	priv->is_console = is_console;

	/* allocate hvc device */
	priv->hvc = hvc_alloc(id, /*		 PAGE_SIZE */
			      id, &hvc_iucv_ops, 256);
	if (IS_ERR(priv->hvc)) {
		rc = PTR_ERR(priv->hvc);
		goto out_error_hvc;
	}

	/* notify HVC thread instead of using polling */
	priv->hvc->irq_requested = 1;

	/* setup iucv related information */
	snprintf(name, 9, "lnxhvc%-2d", id);
	memcpy(priv->srv_name, name, 8);
	ASCEBC(priv->srv_name, 8);

	priv->dev = iucv_alloc_device(hvc_iucv_dev_attr_groups, NULL,
				      priv, "hvc_iucv%d", id);
	if (!priv->dev) {
		rc = -ENOMEM;
		goto out_error_dev;
	}
<<<<<<< HEAD
	dev_set_name(priv->dev, "hvc_iucv%d", id);
	dev_set_drvdata(priv->dev, priv);
	priv->dev->bus = &iucv_bus;
	priv->dev->parent = iucv_root;
	priv->dev->groups = hvc_iucv_dev_attr_groups;
	priv->dev->release = hvc_iucv_free;
=======
>>>>>>> 0c383648
	rc = device_register(priv->dev);
	if (rc) {
		put_device(priv->dev);
		goto out_error_dev;
	}

	hvc_iucv_table[id] = priv;
	return 0;

out_error_dev:
	hvc_remove(priv->hvc);
out_error_hvc:
	free_page((unsigned long) priv->sndbuf);
	kfree(priv);

	return rc;
}

/**
 * hvc_iucv_destroy() - Destroy and free hvc_iucv_private instances
 */
static void __init hvc_iucv_destroy(struct hvc_iucv_private *priv)
{
	hvc_remove(priv->hvc);
	device_unregister(priv->dev);
	free_page((unsigned long) priv->sndbuf);
	kfree(priv);
}

/**
 * hvc_iucv_parse_filter() - Parse filter for a single z/VM user ID
 * @filter:	String containing a comma-separated list of z/VM user IDs
 * @dest:	Location where to store the parsed z/VM user ID
 */
static const char *hvc_iucv_parse_filter(const char *filter, char *dest)
{
	const char *nextdelim, *residual;
	size_t len;

	nextdelim = strchr(filter, ',');
	if (nextdelim) {
		len = nextdelim - filter;
		residual = nextdelim + 1;
	} else {
		len = strlen(filter);
		residual = filter + len;
	}

	if (len == 0)
		return ERR_PTR(-EINVAL);

	/* check for '\n' (if called from sysfs) */
	if (filter[len - 1] == '\n')
		len--;

	/* prohibit filter entries containing the wildcard character only */
	if (len == 1 && *filter == FILTER_WILDCARD_CHAR)
		return ERR_PTR(-EINVAL);

	if (len > 8)
		return ERR_PTR(-EINVAL);

	/* pad with blanks and save upper case version of user ID */
	memset(dest, ' ', 8);
	while (len--)
		dest[len] = toupper(filter[len]);
	return residual;
}

/**
 * hvc_iucv_setup_filter() - Set up z/VM user ID filter
 * @filter:	String consisting of a comma-separated list of z/VM user IDs
 *
 * The function parses the @filter string and creates an array containing
 * the list of z/VM user ID filter entries.
 * Return code 0 means success, -EINVAL if the filter is syntactically
 * incorrect, -ENOMEM if there was not enough memory to allocate the
 * filter list array, or -ENOSPC if too many z/VM user IDs have been specified.
 */
static int hvc_iucv_setup_filter(const char *val)
{
	const char *residual;
	int err;
	size_t size, count;
	void *array, *old_filter;

	count = strlen(val);
	if (count == 0 || (count == 1 && val[0] == '\n')) {
		size  = 0;
		array = NULL;
		goto out_replace_filter;	/* clear filter */
	}

	/* count user IDs in order to allocate sufficient memory */
	size = 1;
	residual = val;
	while ((residual = strchr(residual, ',')) != NULL) {
		residual++;
		size++;
	}

	/* check if the specified list exceeds the filter limit */
	if (size > MAX_VMID_FILTER)
		return -ENOSPC;

	array = kcalloc(size, 8, GFP_KERNEL);
	if (!array)
		return -ENOMEM;

	count = size;
	residual = val;
	while (*residual && count) {
		residual = hvc_iucv_parse_filter(residual,
						 array + ((size - count) * 8));
		if (IS_ERR(residual)) {
			err = PTR_ERR(residual);
			kfree(array);
			goto out_err;
		}
		count--;
	}

out_replace_filter:
	write_lock_bh(&hvc_iucv_filter_lock);
	old_filter = hvc_iucv_filter;
	hvc_iucv_filter_size = size;
	hvc_iucv_filter = array;
	write_unlock_bh(&hvc_iucv_filter_lock);
	kfree(old_filter);

	err = 0;
out_err:
	return err;
}

/**
 * param_set_vmidfilter() - Set z/VM user ID filter parameter
 * @val:	String consisting of a comma-separated list of z/VM user IDs
 * @kp:		Kernel parameter pointing to hvc_iucv_filter array
 *
 * The function sets up the z/VM user ID filter specified as comma-separated
 * list of user IDs in @val.
 * Note: If it is called early in the boot process, @val is stored and
 *	 parsed later in hvc_iucv_init().
 */
static int param_set_vmidfilter(const char *val, const struct kernel_param *kp)
{
	int rc;

	if (!MACHINE_IS_VM || !hvc_iucv_devices)
		return -ENODEV;

	if (!val)
		return -EINVAL;

	rc = 0;
	if (slab_is_available())
		rc = hvc_iucv_setup_filter(val);
	else
		hvc_iucv_filter_string = val;	/* defer... */
	return rc;
}

/**
 * param_get_vmidfilter() - Get z/VM user ID filter
 * @buffer:	Buffer to store z/VM user ID filter,
 *		(buffer size assumption PAGE_SIZE)
 * @kp:		Kernel parameter pointing to the hvc_iucv_filter array
 *
 * The function stores the filter as a comma-separated list of z/VM user IDs
 * in @buffer. Typically, sysfs routines call this function for attr show.
 */
static int param_get_vmidfilter(char *buffer, const struct kernel_param *kp)
{
	int rc;
	size_t index, len;
	void *start, *end;

	if (!MACHINE_IS_VM || !hvc_iucv_devices)
		return -ENODEV;

	rc = 0;
	read_lock_bh(&hvc_iucv_filter_lock);
	for (index = 0; index < hvc_iucv_filter_size; index++) {
		start = hvc_iucv_filter + (8 * index);
		end   = memchr(start, ' ', 8);
		len   = (end) ? end - start : 8;
		memcpy(buffer + rc, start, len);
		rc += len;
		buffer[rc++] = ',';
	}
	read_unlock_bh(&hvc_iucv_filter_lock);
	if (rc)
		buffer[--rc] = '\0';	/* replace last comma and update rc */
	return rc;
}

#define param_check_vmidfilter(name, p) __param_check(name, p, void)

static const struct kernel_param_ops param_ops_vmidfilter = {
	.set = param_set_vmidfilter,
	.get = param_get_vmidfilter,
};

/**
 * hvc_iucv_init() - z/VM IUCV HVC device driver initialization
 */
static int __init hvc_iucv_init(void)
{
	int rc;
	unsigned int i;

	if (!hvc_iucv_devices)
		return -ENODEV;

	if (!MACHINE_IS_VM) {
		pr_notice("The z/VM IUCV HVC device driver cannot "
			   "be used without z/VM\n");
		rc = -ENODEV;
		goto out_error;
	}

	if (hvc_iucv_devices > MAX_HVC_IUCV_LINES) {
		pr_err("%lu is not a valid value for the hvc_iucv= "
			"kernel parameter\n", hvc_iucv_devices);
		rc = -EINVAL;
		goto out_error;
	}

	/* parse hvc_iucv_allow string and create z/VM user ID filter list */
	if (hvc_iucv_filter_string) {
		rc = hvc_iucv_setup_filter(hvc_iucv_filter_string);
		switch (rc) {
		case 0:
			break;
		case -ENOMEM:
			pr_err("Allocating memory failed with "
				"reason code=%d\n", 3);
			goto out_error;
		case -EINVAL:
			pr_err("hvc_iucv_allow= does not specify a valid "
				"z/VM user ID list\n");
			goto out_error;
		case -ENOSPC:
			pr_err("hvc_iucv_allow= specifies too many "
				"z/VM user IDs\n");
			goto out_error;
		default:
			goto out_error;
		}
	}

	hvc_iucv_buffer_cache = kmem_cache_create(KMSG_COMPONENT,
					   sizeof(struct iucv_tty_buffer),
					   0, 0, NULL);
	if (!hvc_iucv_buffer_cache) {
		pr_err("Allocating memory failed with reason code=%d\n", 1);
		rc = -ENOMEM;
		goto out_error;
	}

	hvc_iucv_mempool = mempool_create_slab_pool(MEMPOOL_MIN_NR,
						    hvc_iucv_buffer_cache);
	if (!hvc_iucv_mempool) {
		pr_err("Allocating memory failed with reason code=%d\n", 2);
		kmem_cache_destroy(hvc_iucv_buffer_cache);
		rc = -ENOMEM;
		goto out_error;
	}

	/* register the first terminal device as console
	 * (must be done before allocating hvc terminal devices) */
	rc = hvc_instantiate(0, IUCV_HVC_CON_IDX, &hvc_iucv_ops);
	if (rc) {
		pr_err("Registering HVC terminal device as "
		       "Linux console failed\n");
		goto out_error_memory;
	}

	/* allocate hvc_iucv_private structs */
	for (i = 0; i < hvc_iucv_devices; i++) {
		rc = hvc_iucv_alloc(i, (i == IUCV_HVC_CON_IDX) ? 1 : 0);
		if (rc) {
			pr_err("Creating a new HVC terminal device "
				"failed with error code=%d\n", rc);
			goto out_error_hvc;
		}
	}

	/* register IUCV callback handler */
	rc = iucv_register(&hvc_iucv_handler, 0);
	if (rc) {
		pr_err("Registering IUCV handlers failed with error code=%d\n",
			rc);
		goto out_error_hvc;
	}

	return 0;

out_error_hvc:
	for (i = 0; i < hvc_iucv_devices; i++)
		if (hvc_iucv_table[i])
			hvc_iucv_destroy(hvc_iucv_table[i]);
out_error_memory:
	mempool_destroy(hvc_iucv_mempool);
	kmem_cache_destroy(hvc_iucv_buffer_cache);
out_error:
	kfree(hvc_iucv_filter);
	hvc_iucv_devices = 0; /* ensure that we do not provide any device */
	return rc;
}

/**
 * hvc_iucv_config() - Parsing of hvc_iucv=  kernel command line parameter
 * @val:	Parameter value (numeric)
 */
static	int __init hvc_iucv_config(char *val)
{
	if (kstrtoul(val, 10, &hvc_iucv_devices))
		pr_warn("hvc_iucv= invalid parameter value '%s'\n", val);
	return 1;
}


device_initcall(hvc_iucv_init);
__setup("hvc_iucv=", hvc_iucv_config);
core_param(hvc_iucv_allow, hvc_iucv_filter, vmidfilter, 0640);<|MERGE_RESOLUTION|>--- conflicted
+++ resolved
@@ -1035,14 +1035,6 @@
 	NULL,
 };
 
-<<<<<<< HEAD
-static void hvc_iucv_free(struct device *data)
-{
-	kfree(data);
-}
-
-=======
->>>>>>> 0c383648
 /**
  * hvc_iucv_alloc() - Allocates a new struct hvc_iucv_private instance
  * @id:			hvc_iucv_table index
@@ -1099,15 +1091,6 @@
 		rc = -ENOMEM;
 		goto out_error_dev;
 	}
-<<<<<<< HEAD
-	dev_set_name(priv->dev, "hvc_iucv%d", id);
-	dev_set_drvdata(priv->dev, priv);
-	priv->dev->bus = &iucv_bus;
-	priv->dev->parent = iucv_root;
-	priv->dev->groups = hvc_iucv_dev_attr_groups;
-	priv->dev->release = hvc_iucv_free;
-=======
->>>>>>> 0c383648
 	rc = device_register(priv->dev);
 	if (rc) {
 		put_device(priv->dev);
