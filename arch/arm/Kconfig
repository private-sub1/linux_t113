config ARM
	bool
	default y
	select HAVE_AOUT
	select HAVE_DMA_API_DEBUG
	select HAVE_IDE if PCI || ISA || PCMCIA
	select HAVE_MEMBLOCK
	select RTC_LIB
	select SYS_SUPPORTS_APM_EMULATION
	select GENERIC_ATOMIC64 if (CPU_V6 || !CPU_32v6K || !AEABI)
	select HAVE_OPROFILE if (HAVE_PERF_EVENTS)
	select HAVE_ARCH_JUMP_LABEL if !XIP_KERNEL
	select HAVE_ARCH_KGDB
	select HAVE_KPROBES if !XIP_KERNEL
	select HAVE_KRETPROBES if (HAVE_KPROBES)
	select HAVE_FUNCTION_TRACER if (!XIP_KERNEL)
	select HAVE_FTRACE_MCOUNT_RECORD if (!XIP_KERNEL)
	select HAVE_DYNAMIC_FTRACE if (!XIP_KERNEL)
	select HAVE_FUNCTION_GRAPH_TRACER if (!THUMB2_KERNEL)
	select ARCH_BINFMT_ELF_RANDOMIZE_PIE
	select HAVE_GENERIC_DMA_COHERENT
	select HAVE_KERNEL_GZIP
	select HAVE_KERNEL_LZO
	select HAVE_KERNEL_LZMA
	select HAVE_KERNEL_XZ
	select HAVE_IRQ_WORK
	select HAVE_PERF_EVENTS
	select PERF_USE_VMALLOC
	select HAVE_REGS_AND_STACK_ACCESS_API
	select HAVE_HW_BREAKPOINT if (PERF_EVENTS && (CPU_V6 || CPU_V6K || CPU_V7))
	select HAVE_C_RECORDMCOUNT
	select HAVE_GENERIC_HARDIRQS
	select GENERIC_IRQ_SHOW
	select CPU_PM if (SUSPEND || CPU_IDLE)
	select GENERIC_PCI_IOMAP
	select HAVE_BPF_JIT if NET
	help
	  The ARM series is a line of low-power-consumption RISC chip designs
	  licensed by ARM Ltd and targeted at embedded applications and
	  handhelds such as the Compaq IPAQ.  ARM-based PCs are no longer
	  manufactured, but legacy ARM-based PC hardware remains popular in
	  Europe.  There is an ARM Linux project with a web page at
	  <http://www.arm.linux.org.uk/>.

config ARM_HAS_SG_CHAIN
	bool

config HAVE_PWM
	bool

config MIGHT_HAVE_PCI
	bool

config SYS_SUPPORTS_APM_EMULATION
	bool

config GENERIC_GPIO
	bool

config ARCH_USES_GETTIMEOFFSET
	bool
	default n

config GENERIC_CLOCKEVENTS
	bool

config GENERIC_CLOCKEVENTS_BROADCAST
	bool
	depends on GENERIC_CLOCKEVENTS
	default y if SMP

config KTIME_SCALAR
	bool
	default y

config HAVE_TCM
	bool
	select GENERIC_ALLOCATOR

config HAVE_PROC_CPU
	bool

config NO_IOPORT
	bool

config EISA
	bool
	---help---
	  The Extended Industry Standard Architecture (EISA) bus was
	  developed as an open alternative to the IBM MicroChannel bus.

	  The EISA bus provided some of the features of the IBM MicroChannel
	  bus while maintaining backward compatibility with cards made for
	  the older ISA bus.  The EISA bus saw limited use between 1988 and
	  1995 when it was made obsolete by the PCI bus.

	  Say Y here if you are building a kernel for an EISA-based machine.

	  Otherwise, say N.

config SBUS
	bool

config MCA
	bool
	help
	  MicroChannel Architecture is found in some IBM PS/2 machines and
	  laptops.  It is a bus system similar to PCI or ISA. See
	  <file:Documentation/mca.txt> (and especially the web page given
	  there) before attempting to build an MCA bus kernel.

config STACKTRACE_SUPPORT
	bool
	default y

config HAVE_LATENCYTOP_SUPPORT
	bool
	depends on !SMP
	default y

config LOCKDEP_SUPPORT
	bool
	default y

config TRACE_IRQFLAGS_SUPPORT
	bool
	default y

config HARDIRQS_SW_RESEND
	bool
	default y

config GENERIC_IRQ_PROBE
	bool
	default y

config GENERIC_LOCKBREAK
	bool
	default y
	depends on SMP && PREEMPT

config RWSEM_GENERIC_SPINLOCK
	bool
	default y

config RWSEM_XCHGADD_ALGORITHM
	bool

config ARCH_HAS_ILOG2_U32
	bool

config ARCH_HAS_ILOG2_U64
	bool

config ARCH_HAS_CPUFREQ
	bool
	help
	  Internal node to signify that the ARCH has CPUFREQ support
	  and that the relevant menu configurations are displayed for
	  it.

config ARCH_HAS_CPU_IDLE_WAIT
       def_bool y

config GENERIC_HWEIGHT
	bool
	default y

config GENERIC_CALIBRATE_DELAY
	bool
	default y

config ARCH_MAY_HAVE_PC_FDC
	bool

config ZONE_DMA
	bool

config NEED_DMA_MAP_STATE
       def_bool y

config ARCH_HAS_DMA_SET_COHERENT_MASK
	bool

config GENERIC_ISA_DMA
	bool

config FIQ
	bool

config NEED_RET_TO_USER
	bool

config ARCH_MTD_XIP
	bool

config VECTORS_BASE
	hex
	default 0xffff0000 if MMU || CPU_HIGH_VECTOR
	default DRAM_BASE if REMAP_VECTORS_TO_RAM
	default 0x00000000
	help
	  The base address of exception vectors.

config ARM_PATCH_PHYS_VIRT
	bool "Patch physical to virtual translations at runtime" if EMBEDDED
	default y
	depends on !XIP_KERNEL && MMU
	depends on !ARCH_REALVIEW || !SPARSEMEM
	help
	  Patch phys-to-virt and virt-to-phys translation functions at
	  boot and module load time according to the position of the
	  kernel in system memory.

	  This can only be used with non-XIP MMU kernels where the base
	  of physical memory is at a 16MB boundary.

	  Only disable this option if you know that you do not require
	  this feature (eg, building a kernel for a single machine) and
	  you need to shrink the kernel to the minimal size.

config NEED_MACH_IO_H
	bool
	help
	  Select this when mach/io.h is required to provide special
	  definitions for this platform.  The need for mach/io.h should
	  be avoided when possible.

config NEED_MACH_MEMORY_H
	bool
	help
	  Select this when mach/memory.h is required to provide special
	  definitions for this platform.  The need for mach/memory.h should
	  be avoided when possible.

config PHYS_OFFSET
	hex "Physical address of main memory" if MMU
	depends on !ARM_PATCH_PHYS_VIRT && !NEED_MACH_MEMORY_H
	default DRAM_BASE if !MMU
	help
	  Please provide the physical address corresponding to the
	  location of main memory in your system.

config GENERIC_BUG
	def_bool y
	depends on BUG

source "init/Kconfig"

source "kernel/Kconfig.freezer"

menu "System Type"

config MMU
	bool "MMU-based Paged Memory Management Support"
	default y
	help
	  Select if you want MMU-based virtualised addressing space
	  support by paged memory management. If unsure, say 'Y'.

#
# The "ARM system type" choice list is ordered alphabetically by option
# text.  Please add new entries in the option alphabetic order.
#
choice
	prompt "ARM system type"
	default ARCH_VERSATILE

config ARCH_INTEGRATOR
	bool "ARM Ltd. Integrator family"
	select ARM_AMBA
	select ARCH_HAS_CPUFREQ
	select CLKDEV_LOOKUP
	select HAVE_MACH_CLKDEV
	select HAVE_TCM
	select ICST
	select GENERIC_CLOCKEVENTS
	select PLAT_VERSATILE
	select PLAT_VERSATILE_FPGA_IRQ
	select NEED_MACH_IO_H
	select NEED_MACH_MEMORY_H
	select SPARSE_IRQ
	help
	  Support for ARM's Integrator platform.

config ARCH_REALVIEW
	bool "ARM Ltd. RealView family"
	select ARM_AMBA
	select CLKDEV_LOOKUP
	select HAVE_MACH_CLKDEV
	select ICST
	select GENERIC_CLOCKEVENTS
	select ARCH_WANT_OPTIONAL_GPIOLIB
	select PLAT_VERSATILE
	select PLAT_VERSATILE_CLCD
	select ARM_TIMER_SP804
	select GPIO_PL061 if GPIOLIB
	select NEED_MACH_MEMORY_H
	help
	  This enables support for ARM Ltd RealView boards.

config ARCH_VERSATILE
	bool "ARM Ltd. Versatile family"
	select ARM_AMBA
	select ARM_VIC
	select CLKDEV_LOOKUP
	select HAVE_MACH_CLKDEV
	select ICST
	select GENERIC_CLOCKEVENTS
	select ARCH_WANT_OPTIONAL_GPIOLIB
	select PLAT_VERSATILE
	select PLAT_VERSATILE_CLCD
	select PLAT_VERSATILE_FPGA_IRQ
	select ARM_TIMER_SP804
	help
	  This enables support for ARM Ltd Versatile board.

config ARCH_VEXPRESS
	bool "ARM Ltd. Versatile Express family"
	select ARCH_WANT_OPTIONAL_GPIOLIB
	select ARM_AMBA
	select ARM_TIMER_SP804
	select CLKDEV_LOOKUP
	select HAVE_MACH_CLKDEV
	select GENERIC_CLOCKEVENTS
	select HAVE_CLK
	select HAVE_PATA_PLATFORM
	select ICST
	select NO_IOPORT
	select PLAT_VERSATILE
	select PLAT_VERSATILE_CLCD
	help
	  This enables support for the ARM Ltd Versatile Express boards.

config ARCH_AT91
	bool "Atmel AT91"
	select ARCH_REQUIRE_GPIOLIB
	select HAVE_CLK
	select CLKDEV_LOOKUP
	select IRQ_DOMAIN
	help
	  This enables support for systems based on the Atmel AT91RM9200,
	  AT91SAM9 processors.

config ARCH_BCMRING
	bool "Broadcom BCMRING"
	depends on MMU
	select CPU_V6
	select ARM_AMBA
	select ARM_TIMER_SP804
	select CLKDEV_LOOKUP
	select GENERIC_CLOCKEVENTS
	select ARCH_WANT_OPTIONAL_GPIOLIB
	help
	  Support for Broadcom's BCMRing platform.

config ARCH_HIGHBANK
	bool "Calxeda Highbank-based"
	select ARCH_WANT_OPTIONAL_GPIOLIB
	select ARM_AMBA
	select ARM_GIC
	select ARM_TIMER_SP804
	select CACHE_L2X0
	select CLKDEV_LOOKUP
	select CPU_V7
	select GENERIC_CLOCKEVENTS
	select HAVE_ARM_SCU
	select HAVE_SMP
	select SPARSE_IRQ
	select USE_OF
	help
	  Support for the Calxeda Highbank SoC based boards.

config ARCH_CLPS711X
	bool "Cirrus Logic CLPS711x/EP721x-based"
	select CPU_ARM720T
	select ARCH_USES_GETTIMEOFFSET
	select NEED_MACH_MEMORY_H
	help
	  Support for Cirrus Logic 711x/721x based boards.

config ARCH_CNS3XXX
	bool "Cavium Networks CNS3XXX family"
	select CPU_V6K
	select GENERIC_CLOCKEVENTS
	select ARM_GIC
	select MIGHT_HAVE_CACHE_L2X0
	select MIGHT_HAVE_PCI
	select PCI_DOMAINS if PCI
	help
	  Support for Cavium Networks CNS3XXX platform.

config ARCH_GEMINI
	bool "Cortina Systems Gemini"
	select CPU_FA526
	select ARCH_REQUIRE_GPIOLIB
	select ARCH_USES_GETTIMEOFFSET
	help
	  Support for the Cortina Systems Gemini family SoCs

config ARCH_PRIMA2
	bool "CSR SiRFSoC PRIMA2 ARM Cortex A9 Platform"
	select CPU_V7
	select NO_IOPORT
	select GENERIC_CLOCKEVENTS
	select CLKDEV_LOOKUP
	select GENERIC_IRQ_CHIP
	select MIGHT_HAVE_CACHE_L2X0
	select USE_OF
	select ZONE_DMA
	help
          Support for CSR SiRFSoC ARM Cortex A9 Platform

config ARCH_EBSA110
	bool "EBSA-110"
	select CPU_SA110
	select ISA
	select NO_IOPORT
	select ARCH_USES_GETTIMEOFFSET
	select NEED_MACH_IO_H
	select NEED_MACH_MEMORY_H
	help
	  This is an evaluation board for the StrongARM processor available
	  from Digital. It has limited hardware on-board, including an
	  Ethernet interface, two PCMCIA sockets, two serial ports and a
	  parallel port.

config ARCH_EP93XX
	bool "EP93xx-based"
	select CPU_ARM920T
	select ARM_AMBA
	select ARM_VIC
	select CLKDEV_LOOKUP
	select ARCH_REQUIRE_GPIOLIB
	select ARCH_HAS_HOLES_MEMORYMODEL
	select ARCH_USES_GETTIMEOFFSET
	select NEED_MACH_MEMORY_H
	help
	  This enables support for the Cirrus EP93xx series of CPUs.

config ARCH_FOOTBRIDGE
	bool "FootBridge"
	select CPU_SA110
	select FOOTBRIDGE
	select GENERIC_CLOCKEVENTS
	select HAVE_IDE
	select NEED_MACH_IO_H
	select NEED_MACH_MEMORY_H
	help
	  Support for systems based on the DC21285 companion chip
	  ("FootBridge"), such as the Simtec CATS and the Rebel NetWinder.

config ARCH_MXC
	bool "Freescale MXC/iMX-based"
	select GENERIC_CLOCKEVENTS
	select ARCH_REQUIRE_GPIOLIB
	select CLKDEV_LOOKUP
	select CLKSRC_MMIO
	select GENERIC_IRQ_CHIP
	select MULTI_IRQ_HANDLER
	help
	  Support for Freescale MXC/iMX-based family of processors

config ARCH_MXS
	bool "Freescale MXS-based"
	select GENERIC_CLOCKEVENTS
	select ARCH_REQUIRE_GPIOLIB
	select CLKDEV_LOOKUP
	select CLKSRC_MMIO
	select HAVE_CLK_PREPARE
	help
	  Support for Freescale MXS-based family of processors

config ARCH_NETX
	bool "Hilscher NetX based"
	select CLKSRC_MMIO
	select CPU_ARM926T
	select ARM_VIC
	select GENERIC_CLOCKEVENTS
	help
	  This enables support for systems based on the Hilscher NetX Soc

config ARCH_H720X
	bool "Hynix HMS720x-based"
	select CPU_ARM720T
	select ISA_DMA_API
	select ARCH_USES_GETTIMEOFFSET
	help
	  This enables support for systems based on the Hynix HMS720x

config ARCH_IOP13XX
	bool "IOP13xx-based"
	depends on MMU
	select CPU_XSC3
	select PLAT_IOP
	select PCI
	select ARCH_SUPPORTS_MSI
	select VMSPLIT_1G
	select NEED_MACH_IO_H
	select NEED_MACH_MEMORY_H
	select NEED_RET_TO_USER
	help
	  Support for Intel's IOP13XX (XScale) family of processors.

config ARCH_IOP32X
	bool "IOP32x-based"
	depends on MMU
	select CPU_XSCALE
	select NEED_MACH_IO_H
	select NEED_RET_TO_USER
	select PLAT_IOP
	select PCI
	select ARCH_REQUIRE_GPIOLIB
	help
	  Support for Intel's 80219 and IOP32X (XScale) family of
	  processors.

config ARCH_IOP33X
	bool "IOP33x-based"
	depends on MMU
	select CPU_XSCALE
	select NEED_MACH_IO_H
	select NEED_RET_TO_USER
	select PLAT_IOP
	select PCI
	select ARCH_REQUIRE_GPIOLIB
	help
	  Support for Intel's IOP33X (XScale) family of processors.

config ARCH_IXP23XX
 	bool "IXP23XX-based"
	depends on MMU
	select CPU_XSC3
 	select PCI
	select ARCH_USES_GETTIMEOFFSET
	select NEED_MACH_IO_H
	select NEED_MACH_MEMORY_H
	help
	  Support for Intel's IXP23xx (XScale) family of processors.

config ARCH_IXP2000
	bool "IXP2400/2800-based"
	depends on MMU
	select CPU_XSCALE
	select PCI
	select ARCH_USES_GETTIMEOFFSET
	select NEED_MACH_IO_H
	select NEED_MACH_MEMORY_H
	help
	  Support for Intel's IXP2400/2800 (XScale) family of processors.

config ARCH_IXP4XX
	bool "IXP4xx-based"
	depends on MMU
	select ARCH_HAS_DMA_SET_COHERENT_MASK
	select CLKSRC_MMIO
	select CPU_XSCALE
	select GENERIC_GPIO
	select GENERIC_CLOCKEVENTS
	select MIGHT_HAVE_PCI
	select NEED_MACH_IO_H
	select DMABOUNCE if PCI
	help
	  Support for Intel's IXP4XX (XScale) family of processors.

config ARCH_DOVE
	bool "Marvell Dove"
	select CPU_V7
	select PCI
	select ARCH_REQUIRE_GPIOLIB
	select GENERIC_CLOCKEVENTS
	select NEED_MACH_IO_H
	select PLAT_ORION
	help
	  Support for the Marvell Dove SoC 88AP510

config ARCH_KIRKWOOD
	bool "Marvell Kirkwood"
	select CPU_FEROCEON
	select PCI
	select ARCH_REQUIRE_GPIOLIB
	select GENERIC_CLOCKEVENTS
	select NEED_MACH_IO_H
	select PLAT_ORION
	help
	  Support for the following Marvell Kirkwood series SoCs:
	  88F6180, 88F6192 and 88F6281.

config ARCH_LPC32XX
	bool "NXP LPC32XX"
	select CLKSRC_MMIO
	select CPU_ARM926T
	select ARCH_REQUIRE_GPIOLIB
	select HAVE_IDE
	select ARM_AMBA
	select USB_ARCH_HAS_OHCI
	select CLKDEV_LOOKUP
	select GENERIC_CLOCKEVENTS
	help
	  Support for the NXP LPC32XX family of processors

config ARCH_MV78XX0
	bool "Marvell MV78xx0"
	select CPU_FEROCEON
	select PCI
	select ARCH_REQUIRE_GPIOLIB
	select GENERIC_CLOCKEVENTS
	select NEED_MACH_IO_H
	select PLAT_ORION
	help
	  Support for the following Marvell MV78xx0 series SoCs:
	  MV781x0, MV782x0.

config ARCH_ORION5X
	bool "Marvell Orion"
	depends on MMU
	select CPU_FEROCEON
	select PCI
	select ARCH_REQUIRE_GPIOLIB
	select GENERIC_CLOCKEVENTS
	select PLAT_ORION
	help
	  Support for the following Marvell Orion 5x series SoCs:
	  Orion-1 (5181), Orion-VoIP (5181L), Orion-NAS (5182),
	  Orion-2 (5281), Orion-1-90 (6183).

config ARCH_MMP
	bool "Marvell PXA168/910/MMP2"
	depends on MMU
	select ARCH_REQUIRE_GPIOLIB
	select CLKDEV_LOOKUP
	select GENERIC_CLOCKEVENTS
	select GPIO_PXA
	select TICK_ONESHOT
	select PLAT_PXA
	select SPARSE_IRQ
	select GENERIC_ALLOCATOR
	help
	  Support for Marvell's PXA168/PXA910(MMP) and MMP2 processor line.

config ARCH_KS8695
	bool "Micrel/Kendin KS8695"
	select CPU_ARM922T
	select ARCH_REQUIRE_GPIOLIB
	select ARCH_USES_GETTIMEOFFSET
	select NEED_MACH_MEMORY_H
	help
	  Support for Micrel/Kendin KS8695 "Centaur" (ARM922T) based
	  System-on-Chip devices.

config ARCH_W90X900
	bool "Nuvoton W90X900 CPU"
	select CPU_ARM926T
	select ARCH_REQUIRE_GPIOLIB
	select CLKDEV_LOOKUP
	select CLKSRC_MMIO
	select GENERIC_CLOCKEVENTS
	help
	  Support for Nuvoton (Winbond logic dept.) ARM9 processor,
	  At present, the w90x900 has been renamed nuc900, regarding
	  the ARM series product line, you can login the following
	  link address to know more.

	  <http://www.nuvoton.com/hq/enu/ProductAndSales/ProductLines/
		ConsumerElectronicsIC/ARMMicrocontroller/ARMMicrocontroller>

config ARCH_TEGRA
	bool "NVIDIA Tegra"
	select CLKDEV_LOOKUP
	select CLKSRC_MMIO
	select GENERIC_CLOCKEVENTS
	select GENERIC_GPIO
	select HAVE_CLK
	select HAVE_SMP
	select MIGHT_HAVE_CACHE_L2X0
	select NEED_MACH_IO_H if PCI
	select ARCH_HAS_CPUFREQ
	help
	  This enables support for NVIDIA Tegra based systems (Tegra APX,
	  Tegra 6xx and Tegra 2 series).

config ARCH_PICOXCELL
	bool "Picochip picoXcell"
	select ARCH_REQUIRE_GPIOLIB
	select ARM_PATCH_PHYS_VIRT
	select ARM_VIC
	select CPU_V6K
	select DW_APB_TIMER
	select GENERIC_CLOCKEVENTS
	select GENERIC_GPIO
	select HAVE_TCM
	select NO_IOPORT
	select SPARSE_IRQ
	select USE_OF
	help
	  This enables support for systems based on the Picochip picoXcell
	  family of Femtocell devices.  The picoxcell support requires device tree
	  for all boards.

config ARCH_PNX4008
	bool "Philips Nexperia PNX4008 Mobile"
	select CPU_ARM926T
	select CLKDEV_LOOKUP
	select ARCH_USES_GETTIMEOFFSET
	help
	  This enables support for Philips PNX4008 mobile platform.

config ARCH_PXA
	bool "PXA2xx/PXA3xx-based"
	depends on MMU
	select ARCH_MTD_XIP
	select ARCH_HAS_CPUFREQ
	select CLKDEV_LOOKUP
	select CLKSRC_MMIO
	select ARCH_REQUIRE_GPIOLIB
	select GENERIC_CLOCKEVENTS
	select GPIO_PXA
	select TICK_ONESHOT
	select PLAT_PXA
	select SPARSE_IRQ
	select AUTO_ZRELADDR
	select MULTI_IRQ_HANDLER
	select ARM_CPU_SUSPEND if PM
	select HAVE_IDE
	help
	  Support for Intel/Marvell's PXA2xx/PXA3xx processor line.

config ARCH_MSM
	bool "Qualcomm MSM"
	select HAVE_CLK
	select GENERIC_CLOCKEVENTS
	select ARCH_REQUIRE_GPIOLIB
	select CLKDEV_LOOKUP
	help
	  Support for Qualcomm MSM/QSD based systems.  This runs on the
	  apps processor of the MSM/QSD and depends on a shared memory
	  interface to the modem processor which runs the baseband
	  stack and controls some vital subsystems
	  (clock and power control, etc).

config ARCH_SHMOBILE
	bool "Renesas SH-Mobile / R-Mobile"
	select HAVE_CLK
	select CLKDEV_LOOKUP
	select HAVE_MACH_CLKDEV
	select HAVE_SMP
	select GENERIC_CLOCKEVENTS
	select MIGHT_HAVE_CACHE_L2X0
	select NO_IOPORT
	select SPARSE_IRQ
	select MULTI_IRQ_HANDLER
	select PM_GENERIC_DOMAINS if PM
	select NEED_MACH_MEMORY_H
	help
	  Support for Renesas's SH-Mobile and R-Mobile ARM platforms.

config ARCH_RPC
	bool "RiscPC"
	select ARCH_ACORN
	select FIQ
	select ARCH_MAY_HAVE_PC_FDC
	select HAVE_PATA_PLATFORM
	select ISA_DMA_API
	select NO_IOPORT
	select ARCH_SPARSEMEM_ENABLE
	select ARCH_USES_GETTIMEOFFSET
	select HAVE_IDE
	select NEED_MACH_IO_H
	select NEED_MACH_MEMORY_H
	help
	  On the Acorn Risc-PC, Linux can support the internal IDE disk and
	  CD-ROM interface, serial and parallel port, and the floppy drive.

config ARCH_SA1100
	bool "SA1100-based"
	select CLKSRC_MMIO
	select CPU_SA1100
	select ISA
	select ARCH_SPARSEMEM_ENABLE
	select ARCH_MTD_XIP
	select ARCH_HAS_CPUFREQ
	select CPU_FREQ
	select GENERIC_CLOCKEVENTS
	select CLKDEV_LOOKUP
	select TICK_ONESHOT
	select ARCH_REQUIRE_GPIOLIB
	select HAVE_IDE
	select NEED_MACH_MEMORY_H
	select SPARSE_IRQ
	help
	  Support for StrongARM 11x0 based boards.

config ARCH_S3C24XX
	bool "Samsung S3C24XX SoCs"
	select GENERIC_GPIO
	select ARCH_HAS_CPUFREQ
	select HAVE_CLK
	select CLKDEV_LOOKUP
	select ARCH_USES_GETTIMEOFFSET
	select HAVE_S3C2410_I2C if I2C
<<<<<<< HEAD
	select HAVE_S3C_RTC if RTC_CLASS
	select HAVE_S3C2410_WATCHDOG if WATCHDOG
=======
	select NEED_MACH_IO_H
>>>>>>> 88b48684
	help
	  Samsung S3C2410, S3C2412, S3C2413, S3C2416, S3C2440, S3C2442, S3C2443
	  and S3C2450 SoCs based systems, such as the Simtec Electronics BAST
	  (<http://www.simtec.co.uk/products/EB110ITX/>), the IPAQ 1940 or the
	  Samsung SMDK2410 development board (and derivatives).

config ARCH_S3C64XX
	bool "Samsung S3C64XX"
	select PLAT_SAMSUNG
	select CPU_V6
	select ARM_VIC
	select HAVE_CLK
	select HAVE_TCM
	select CLKDEV_LOOKUP
	select NO_IOPORT
	select ARCH_USES_GETTIMEOFFSET
	select ARCH_HAS_CPUFREQ
	select ARCH_REQUIRE_GPIOLIB
	select SAMSUNG_CLKSRC
	select SAMSUNG_IRQ_VIC_TIMER
	select S3C_GPIO_TRACK
	select S3C_DEV_NAND
	select USB_ARCH_HAS_OHCI
	select SAMSUNG_GPIOLIB_4BIT
	select HAVE_S3C2410_I2C if I2C
	select HAVE_S3C2410_WATCHDOG if WATCHDOG
	help
	  Samsung S3C64XX series based systems

config ARCH_S5P64X0
	bool "Samsung S5P6440 S5P6450"
	select CPU_V6
	select GENERIC_GPIO
	select HAVE_CLK
	select CLKDEV_LOOKUP
	select CLKSRC_MMIO
	select HAVE_S3C2410_WATCHDOG if WATCHDOG
	select GENERIC_CLOCKEVENTS
	select HAVE_S3C2410_I2C if I2C
	select HAVE_S3C_RTC if RTC_CLASS
	help
	  Samsung S5P64X0 CPU based systems, such as the Samsung SMDK6440,
	  SMDK6450.

config ARCH_S5PC100
	bool "Samsung S5PC100"
	select GENERIC_GPIO
	select HAVE_CLK
	select CLKDEV_LOOKUP
	select CPU_V7
	select ARCH_USES_GETTIMEOFFSET
	select HAVE_S3C2410_I2C if I2C
	select HAVE_S3C_RTC if RTC_CLASS
	select HAVE_S3C2410_WATCHDOG if WATCHDOG
	help
	  Samsung S5PC100 series based systems

config ARCH_S5PV210
	bool "Samsung S5PV210/S5PC110"
	select CPU_V7
	select ARCH_SPARSEMEM_ENABLE
	select ARCH_HAS_HOLES_MEMORYMODEL
	select GENERIC_GPIO
	select HAVE_CLK
	select CLKDEV_LOOKUP
	select CLKSRC_MMIO
	select ARCH_HAS_CPUFREQ
	select GENERIC_CLOCKEVENTS
	select HAVE_S3C2410_I2C if I2C
	select HAVE_S3C_RTC if RTC_CLASS
	select HAVE_S3C2410_WATCHDOG if WATCHDOG
	select NEED_MACH_MEMORY_H
	help
	  Samsung S5PV210/S5PC110 series based systems

config ARCH_EXYNOS
	bool "SAMSUNG EXYNOS"
	select CPU_V7
	select ARCH_SPARSEMEM_ENABLE
	select ARCH_HAS_HOLES_MEMORYMODEL
	select GENERIC_GPIO
	select HAVE_CLK
	select CLKDEV_LOOKUP
	select ARCH_HAS_CPUFREQ
	select GENERIC_CLOCKEVENTS
	select HAVE_S3C_RTC if RTC_CLASS
	select HAVE_S3C2410_I2C if I2C
	select HAVE_S3C2410_WATCHDOG if WATCHDOG
	select NEED_MACH_MEMORY_H
	help
	  Support for SAMSUNG's EXYNOS SoCs (EXYNOS4/5)

config ARCH_SHARK
	bool "Shark"
	select CPU_SA110
	select ISA
	select ISA_DMA
	select ZONE_DMA
	select PCI
	select ARCH_USES_GETTIMEOFFSET
	select NEED_MACH_MEMORY_H
	select NEED_MACH_IO_H
	help
	  Support for the StrongARM based Digital DNARD machine, also known
	  as "Shark" (<http://www.shark-linux.de/shark.html>).

config ARCH_U300
	bool "ST-Ericsson U300 Series"
	depends on MMU
	select CLKSRC_MMIO
	select CPU_ARM926T
	select HAVE_TCM
	select ARM_AMBA
	select ARM_PATCH_PHYS_VIRT
	select ARM_VIC
	select GENERIC_CLOCKEVENTS
	select CLKDEV_LOOKUP
	select HAVE_MACH_CLKDEV
	select GENERIC_GPIO
	select ARCH_REQUIRE_GPIOLIB
	help
	  Support for ST-Ericsson U300 series mobile platforms.

config ARCH_U8500
	bool "ST-Ericsson U8500 Series"
	depends on MMU
	select CPU_V7
	select ARM_AMBA
	select GENERIC_CLOCKEVENTS
	select CLKDEV_LOOKUP
	select ARCH_REQUIRE_GPIOLIB
	select ARCH_HAS_CPUFREQ
	select HAVE_SMP
	select MIGHT_HAVE_CACHE_L2X0
	help
	  Support for ST-Ericsson's Ux500 architecture

config ARCH_NOMADIK
	bool "STMicroelectronics Nomadik"
	select ARM_AMBA
	select ARM_VIC
	select CPU_ARM926T
	select CLKDEV_LOOKUP
	select GENERIC_CLOCKEVENTS
	select MIGHT_HAVE_CACHE_L2X0
	select ARCH_REQUIRE_GPIOLIB
	help
	  Support for the Nomadik platform by ST-Ericsson

config ARCH_DAVINCI
	bool "TI DaVinci"
	select GENERIC_CLOCKEVENTS
	select ARCH_REQUIRE_GPIOLIB
	select ZONE_DMA
	select HAVE_IDE
	select CLKDEV_LOOKUP
	select GENERIC_ALLOCATOR
	select GENERIC_IRQ_CHIP
	select ARCH_HAS_HOLES_MEMORYMODEL
	help
	  Support for TI's DaVinci platform.

config ARCH_OMAP
	bool "TI OMAP"
	select HAVE_CLK
	select ARCH_REQUIRE_GPIOLIB
	select ARCH_HAS_CPUFREQ
	select CLKSRC_MMIO
	select GENERIC_CLOCKEVENTS
	select ARCH_HAS_HOLES_MEMORYMODEL
	help
	  Support for TI's OMAP platform (OMAP1/2/3/4).

config PLAT_SPEAR
	bool "ST SPEAr"
	select ARM_AMBA
	select ARCH_REQUIRE_GPIOLIB
	select CLKDEV_LOOKUP
	select CLKSRC_MMIO
	select GENERIC_CLOCKEVENTS
	select HAVE_CLK
	help
	  Support for ST's SPEAr platform (SPEAr3xx, SPEAr6xx and SPEAr13xx).

config ARCH_VT8500
	bool "VIA/WonderMedia 85xx"
	select CPU_ARM926T
	select GENERIC_GPIO
	select ARCH_HAS_CPUFREQ
	select GENERIC_CLOCKEVENTS
	select ARCH_REQUIRE_GPIOLIB
	select HAVE_PWM
	help
	  Support for VIA/WonderMedia VT8500/WM85xx System-on-Chip.

config ARCH_ZYNQ
	bool "Xilinx Zynq ARM Cortex A9 Platform"
	select CPU_V7
	select GENERIC_CLOCKEVENTS
	select CLKDEV_LOOKUP
	select ARM_GIC
	select ARM_AMBA
	select ICST
	select MIGHT_HAVE_CACHE_L2X0
	select USE_OF
	help
	  Support for Xilinx Zynq ARM Cortex A9 Platform
endchoice

#
# This is sorted alphabetically by mach-* pathname.  However, plat-*
# Kconfigs may be included either alphabetically (according to the
# plat- suffix) or along side the corresponding mach-* source.
#
source "arch/arm/mach-at91/Kconfig"

source "arch/arm/mach-bcmring/Kconfig"

source "arch/arm/mach-clps711x/Kconfig"

source "arch/arm/mach-cns3xxx/Kconfig"

source "arch/arm/mach-davinci/Kconfig"

source "arch/arm/mach-dove/Kconfig"

source "arch/arm/mach-ep93xx/Kconfig"

source "arch/arm/mach-footbridge/Kconfig"

source "arch/arm/mach-gemini/Kconfig"

source "arch/arm/mach-h720x/Kconfig"

source "arch/arm/mach-integrator/Kconfig"

source "arch/arm/mach-iop32x/Kconfig"

source "arch/arm/mach-iop33x/Kconfig"

source "arch/arm/mach-iop13xx/Kconfig"

source "arch/arm/mach-ixp4xx/Kconfig"

source "arch/arm/mach-ixp2000/Kconfig"

source "arch/arm/mach-ixp23xx/Kconfig"

source "arch/arm/mach-kirkwood/Kconfig"

source "arch/arm/mach-ks8695/Kconfig"

source "arch/arm/mach-lpc32xx/Kconfig"

source "arch/arm/mach-msm/Kconfig"

source "arch/arm/mach-mv78xx0/Kconfig"

source "arch/arm/plat-mxc/Kconfig"

source "arch/arm/mach-mxs/Kconfig"

source "arch/arm/mach-netx/Kconfig"

source "arch/arm/mach-nomadik/Kconfig"
source "arch/arm/plat-nomadik/Kconfig"

source "arch/arm/plat-omap/Kconfig"

source "arch/arm/mach-omap1/Kconfig"

source "arch/arm/mach-omap2/Kconfig"

source "arch/arm/mach-orion5x/Kconfig"

source "arch/arm/mach-pxa/Kconfig"
source "arch/arm/plat-pxa/Kconfig"

source "arch/arm/mach-mmp/Kconfig"

source "arch/arm/mach-realview/Kconfig"

source "arch/arm/mach-sa1100/Kconfig"

source "arch/arm/plat-samsung/Kconfig"
source "arch/arm/plat-s3c24xx/Kconfig"
source "arch/arm/plat-s5p/Kconfig"

source "arch/arm/plat-spear/Kconfig"

source "arch/arm/mach-s3c24xx/Kconfig"
if ARCH_S3C24XX
source "arch/arm/mach-s3c2412/Kconfig"
source "arch/arm/mach-s3c2440/Kconfig"
endif

if ARCH_S3C64XX
source "arch/arm/mach-s3c64xx/Kconfig"
endif

source "arch/arm/mach-s5p64x0/Kconfig"

source "arch/arm/mach-s5pc100/Kconfig"

source "arch/arm/mach-s5pv210/Kconfig"

source "arch/arm/mach-exynos/Kconfig"

source "arch/arm/mach-shmobile/Kconfig"

source "arch/arm/mach-tegra/Kconfig"

source "arch/arm/mach-u300/Kconfig"

source "arch/arm/mach-ux500/Kconfig"

source "arch/arm/mach-versatile/Kconfig"

source "arch/arm/mach-vexpress/Kconfig"
source "arch/arm/plat-versatile/Kconfig"

source "arch/arm/mach-vt8500/Kconfig"

source "arch/arm/mach-w90x900/Kconfig"

# Definitions to make life easier
config ARCH_ACORN
	bool

config PLAT_IOP
	bool
	select GENERIC_CLOCKEVENTS

config PLAT_ORION
	bool
	select CLKSRC_MMIO
	select GENERIC_IRQ_CHIP

config PLAT_PXA
	bool

config PLAT_VERSATILE
	bool

config ARM_TIMER_SP804
	bool
	select CLKSRC_MMIO
	select HAVE_SCHED_CLOCK

source arch/arm/mm/Kconfig

config ARM_NR_BANKS
	int
	default 16 if ARCH_EP93XX
	default 8

config IWMMXT
	bool "Enable iWMMXt support"
	depends on CPU_XSCALE || CPU_XSC3 || CPU_MOHAWK || CPU_PJ4
	default y if PXA27x || PXA3xx || PXA95x || ARCH_MMP
	help
	  Enable support for iWMMXt context switching at run time if
	  running on a CPU that supports it.

config XSCALE_PMU
	bool
	depends on CPU_XSCALE
	default y

config CPU_HAS_PMU
	depends on (CPU_V6 || CPU_V6K || CPU_V7 || XSCALE_PMU) && \
		   (!ARCH_OMAP3 || OMAP3_EMU)
	default y
	bool

config MULTI_IRQ_HANDLER
	bool
	help
	  Allow each machine to specify it's own IRQ handler at run time.

if !MMU
source "arch/arm/Kconfig-nommu"
endif

config ARM_ERRATA_411920
	bool "ARM errata: Invalidation of the Instruction Cache operation can fail"
	depends on CPU_V6 || CPU_V6K
	help
	  Invalidation of the Instruction Cache operation can
	  fail. This erratum is present in 1136 (before r1p4), 1156 and 1176.
	  It does not affect the MPCore. This option enables the ARM Ltd.
	  recommended workaround.

config ARM_ERRATA_430973
	bool "ARM errata: Stale prediction on replaced interworking branch"
	depends on CPU_V7
	help
	  This option enables the workaround for the 430973 Cortex-A8
	  (r1p0..r1p2) erratum. If a code sequence containing an ARM/Thumb
	  interworking branch is replaced with another code sequence at the
	  same virtual address, whether due to self-modifying code or virtual
	  to physical address re-mapping, Cortex-A8 does not recover from the
	  stale interworking branch prediction. This results in Cortex-A8
	  executing the new code sequence in the incorrect ARM or Thumb state.
	  The workaround enables the BTB/BTAC operations by setting ACTLR.IBE
	  and also flushes the branch target cache at every context switch.
	  Note that setting specific bits in the ACTLR register may not be
	  available in non-secure mode.

config ARM_ERRATA_458693
	bool "ARM errata: Processor deadlock when a false hazard is created"
	depends on CPU_V7
	help
	  This option enables the workaround for the 458693 Cortex-A8 (r2p0)
	  erratum. For very specific sequences of memory operations, it is
	  possible for a hazard condition intended for a cache line to instead
	  be incorrectly associated with a different cache line. This false
	  hazard might then cause a processor deadlock. The workaround enables
	  the L1 caching of the NEON accesses and disables the PLD instruction
	  in the ACTLR register. Note that setting specific bits in the ACTLR
	  register may not be available in non-secure mode.

config ARM_ERRATA_460075
	bool "ARM errata: Data written to the L2 cache can be overwritten with stale data"
	depends on CPU_V7
	help
	  This option enables the workaround for the 460075 Cortex-A8 (r2p0)
	  erratum. Any asynchronous access to the L2 cache may encounter a
	  situation in which recent store transactions to the L2 cache are lost
	  and overwritten with stale memory contents from external memory. The
	  workaround disables the write-allocate mode for the L2 cache via the
	  ACTLR register. Note that setting specific bits in the ACTLR register
	  may not be available in non-secure mode.

config ARM_ERRATA_742230
	bool "ARM errata: DMB operation may be faulty"
	depends on CPU_V7 && SMP
	help
	  This option enables the workaround for the 742230 Cortex-A9
	  (r1p0..r2p2) erratum. Under rare circumstances, a DMB instruction
	  between two write operations may not ensure the correct visibility
	  ordering of the two writes. This workaround sets a specific bit in
	  the diagnostic register of the Cortex-A9 which causes the DMB
	  instruction to behave as a DSB, ensuring the correct behaviour of
	  the two writes.

config ARM_ERRATA_742231
	bool "ARM errata: Incorrect hazard handling in the SCU may lead to data corruption"
	depends on CPU_V7 && SMP
	help
	  This option enables the workaround for the 742231 Cortex-A9
	  (r2p0..r2p2) erratum. Under certain conditions, specific to the
	  Cortex-A9 MPCore micro-architecture, two CPUs working in SMP mode,
	  accessing some data located in the same cache line, may get corrupted
	  data due to bad handling of the address hazard when the line gets
	  replaced from one of the CPUs at the same time as another CPU is
	  accessing it. This workaround sets specific bits in the diagnostic
	  register of the Cortex-A9 which reduces the linefill issuing
	  capabilities of the processor.

config PL310_ERRATA_588369
	bool "PL310 errata: Clean & Invalidate maintenance operations do not invalidate clean lines"
	depends on CACHE_L2X0
	help
	   The PL310 L2 cache controller implements three types of Clean &
	   Invalidate maintenance operations: by Physical Address
	   (offset 0x7F0), by Index/Way (0x7F8) and by Way (0x7FC).
	   They are architecturally defined to behave as the execution of a
	   clean operation followed immediately by an invalidate operation,
	   both performing to the same memory location. This functionality
	   is not correctly implemented in PL310 as clean lines are not
	   invalidated as a result of these operations.

config ARM_ERRATA_720789
	bool "ARM errata: TLBIASIDIS and TLBIMVAIS operations can broadcast a faulty ASID"
	depends on CPU_V7
	help
	  This option enables the workaround for the 720789 Cortex-A9 (prior to
	  r2p0) erratum. A faulty ASID can be sent to the other CPUs for the
	  broadcasted CP15 TLB maintenance operations TLBIASIDIS and TLBIMVAIS.
	  As a consequence of this erratum, some TLB entries which should be
	  invalidated are not, resulting in an incoherency in the system page
	  tables. The workaround changes the TLB flushing routines to invalidate
	  entries regardless of the ASID.

config PL310_ERRATA_727915
	bool "PL310 errata: Background Clean & Invalidate by Way operation can cause data corruption"
	depends on CACHE_L2X0
	help
	  PL310 implements the Clean & Invalidate by Way L2 cache maintenance
	  operation (offset 0x7FC). This operation runs in background so that
	  PL310 can handle normal accesses while it is in progress. Under very
	  rare circumstances, due to this erratum, write data can be lost when
	  PL310 treats a cacheable write transaction during a Clean &
	  Invalidate by Way operation.

config ARM_ERRATA_743622
	bool "ARM errata: Faulty hazard checking in the Store Buffer may lead to data corruption"
	depends on CPU_V7
	help
	  This option enables the workaround for the 743622 Cortex-A9
	  (r2p*) erratum. Under very rare conditions, a faulty
	  optimisation in the Cortex-A9 Store Buffer may lead to data
	  corruption. This workaround sets a specific bit in the diagnostic
	  register of the Cortex-A9 which disables the Store Buffer
	  optimisation, preventing the defect from occurring. This has no
	  visible impact on the overall performance or power consumption of the
	  processor.

config ARM_ERRATA_751472
	bool "ARM errata: Interrupted ICIALLUIS may prevent completion of broadcasted operation"
	depends on CPU_V7
	help
	  This option enables the workaround for the 751472 Cortex-A9 (prior
	  to r3p0) erratum. An interrupted ICIALLUIS operation may prevent the
	  completion of a following broadcasted operation if the second
	  operation is received by a CPU before the ICIALLUIS has completed,
	  potentially leading to corrupted entries in the cache or TLB.

config PL310_ERRATA_753970
	bool "PL310 errata: cache sync operation may be faulty"
	depends on CACHE_PL310
	help
	  This option enables the workaround for the 753970 PL310 (r3p0) erratum.

	  Under some condition the effect of cache sync operation on
	  the store buffer still remains when the operation completes.
	  This means that the store buffer is always asked to drain and
	  this prevents it from merging any further writes. The workaround
	  is to replace the normal offset of cache sync operation (0x730)
	  by another offset targeting an unmapped PL310 register 0x740.
	  This has the same effect as the cache sync operation: store buffer
	  drain and waiting for all buffers empty.

config ARM_ERRATA_754322
	bool "ARM errata: possible faulty MMU translations following an ASID switch"
	depends on CPU_V7
	help
	  This option enables the workaround for the 754322 Cortex-A9 (r2p*,
	  r3p*) erratum. A speculative memory access may cause a page table walk
	  which starts prior to an ASID switch but completes afterwards. This
	  can populate the micro-TLB with a stale entry which may be hit with
	  the new ASID. This workaround places two dsb instructions in the mm
	  switching code so that no page table walks can cross the ASID switch.

config ARM_ERRATA_754327
	bool "ARM errata: no automatic Store Buffer drain"
	depends on CPU_V7 && SMP
	help
	  This option enables the workaround for the 754327 Cortex-A9 (prior to
	  r2p0) erratum. The Store Buffer does not have any automatic draining
	  mechanism and therefore a livelock may occur if an external agent
	  continuously polls a memory location waiting to observe an update.
	  This workaround defines cpu_relax() as smp_mb(), preventing correctly
	  written polling loops from denying visibility of updates to memory.

config ARM_ERRATA_364296
	bool "ARM errata: Possible cache data corruption with hit-under-miss enabled"
	depends on CPU_V6 && !SMP
	help
	  This options enables the workaround for the 364296 ARM1136
	  r0p2 erratum (possible cache data corruption with
	  hit-under-miss enabled). It sets the undocumented bit 31 in
	  the auxiliary control register and the FI bit in the control
	  register, thus disabling hit-under-miss without putting the
	  processor into full low interrupt latency mode. ARM11MPCore
	  is not affected.

config ARM_ERRATA_764369
	bool "ARM errata: Data cache line maintenance operation by MVA may not succeed"
	depends on CPU_V7 && SMP
	help
	  This option enables the workaround for erratum 764369
	  affecting Cortex-A9 MPCore with two or more processors (all
	  current revisions). Under certain timing circumstances, a data
	  cache line maintenance operation by MVA targeting an Inner
	  Shareable memory region may fail to proceed up to either the
	  Point of Coherency or to the Point of Unification of the
	  system. This workaround adds a DSB instruction before the
	  relevant cache maintenance functions and sets a specific bit
	  in the diagnostic control register of the SCU.

config PL310_ERRATA_769419
	bool "PL310 errata: no automatic Store Buffer drain"
	depends on CACHE_L2X0
	help
	  On revisions of the PL310 prior to r3p2, the Store Buffer does
	  not automatically drain. This can cause normal, non-cacheable
	  writes to be retained when the memory system is idle, leading
	  to suboptimal I/O performance for drivers using coherent DMA.
	  This option adds a write barrier to the cpu_idle loop so that,
	  on systems with an outer cache, the store buffer is drained
	  explicitly.

endmenu

source "arch/arm/common/Kconfig"

menu "Bus support"

config ARM_AMBA
	bool

config ISA
	bool
	help
	  Find out whether you have ISA slots on your motherboard.  ISA is the
	  name of a bus system, i.e. the way the CPU talks to the other stuff
	  inside your box.  Other bus systems are PCI, EISA, MicroChannel
	  (MCA) or VESA.  ISA is an older system, now being displaced by PCI;
	  newer boards don't support it.  If you have ISA, say Y, otherwise N.

# Select ISA DMA controller support
config ISA_DMA
	bool
	select ISA_DMA_API

# Select ISA DMA interface
config ISA_DMA_API
	bool

config PCI
	bool "PCI support" if MIGHT_HAVE_PCI
	help
	  Find out whether you have a PCI motherboard. PCI is the name of a
	  bus system, i.e. the way the CPU talks to the other stuff inside
	  your box. Other bus systems are ISA, EISA, MicroChannel (MCA) or
	  VESA. If you have PCI, say Y, otherwise N.

config PCI_DOMAINS
	bool
	depends on PCI

config PCI_NANOENGINE
	bool "BSE nanoEngine PCI support"
	depends on SA1100_NANOENGINE
	help
	  Enable PCI on the BSE nanoEngine board.

config PCI_SYSCALL
	def_bool PCI

# Select the host bridge type
config PCI_HOST_VIA82C505
	bool
	depends on PCI && ARCH_SHARK
	default y

config PCI_HOST_ITE8152
	bool
	depends on PCI && MACH_ARMCORE
	default y
	select DMABOUNCE

source "drivers/pci/Kconfig"

source "drivers/pcmcia/Kconfig"

endmenu

menu "Kernel Features"

source "kernel/time/Kconfig"

config HAVE_SMP
	bool
	help
	  This option should be selected by machines which have an SMP-
	  capable CPU.

	  The only effect of this option is to make the SMP-related
	  options available to the user for configuration.

config SMP
	bool "Symmetric Multi-Processing"
	depends on CPU_V6K || CPU_V7
	depends on GENERIC_CLOCKEVENTS
	depends on HAVE_SMP
	depends on MMU
	select USE_GENERIC_SMP_HELPERS
	select HAVE_ARM_SCU if !ARCH_MSM_SCORPIONMP
	help
	  This enables support for systems with more than one CPU. If you have
	  a system with only one CPU, like most personal computers, say N. If
	  you have a system with more than one CPU, say Y.

	  If you say N here, the kernel will run on single and multiprocessor
	  machines, but will use only one CPU of a multiprocessor machine. If
	  you say Y here, the kernel will run on many, but not all, single
	  processor machines. On a single processor machine, the kernel will
	  run faster if you say N here.

	  See also <file:Documentation/x86/i386/IO-APIC.txt>,
	  <file:Documentation/nmi_watchdog.txt> and the SMP-HOWTO available at
	  <http://tldp.org/HOWTO/SMP-HOWTO.html>.

	  If you don't know what to do here, say N.

config SMP_ON_UP
	bool "Allow booting SMP kernel on uniprocessor systems (EXPERIMENTAL)"
	depends on EXPERIMENTAL
	depends on SMP && !XIP_KERNEL
	default y
	help
	  SMP kernels contain instructions which fail on non-SMP processors.
	  Enabling this option allows the kernel to modify itself to make
	  these instructions safe.  Disabling it allows about 1K of space
	  savings.

	  If you don't know what to do here, say Y.

config ARM_CPU_TOPOLOGY
	bool "Support cpu topology definition"
	depends on SMP && CPU_V7
	default y
	help
	  Support ARM cpu topology definition. The MPIDR register defines
	  affinity between processors which is then used to describe the cpu
	  topology of an ARM System.

config SCHED_MC
	bool "Multi-core scheduler support"
	depends on ARM_CPU_TOPOLOGY
	help
	  Multi-core scheduler support improves the CPU scheduler's decision
	  making when dealing with multi-core CPU chips at a cost of slightly
	  increased overhead in some places. If unsure say N here.

config SCHED_SMT
	bool "SMT scheduler support"
	depends on ARM_CPU_TOPOLOGY
	help
	  Improves the CPU scheduler's decision making when dealing with
	  MultiThreading at a cost of slightly increased overhead in some
	  places. If unsure say N here.

config HAVE_ARM_SCU
	bool
	help
	  This option enables support for the ARM system coherency unit

config HAVE_ARM_TWD
	bool
	depends on SMP
	select TICK_ONESHOT
	help
	  This options enables support for the ARM timer and watchdog unit

choice
	prompt "Memory split"
	default VMSPLIT_3G
	help
	  Select the desired split between kernel and user memory.

	  If you are not absolutely sure what you are doing, leave this
	  option alone!

	config VMSPLIT_3G
		bool "3G/1G user/kernel split"
	config VMSPLIT_2G
		bool "2G/2G user/kernel split"
	config VMSPLIT_1G
		bool "1G/3G user/kernel split"
endchoice

config PAGE_OFFSET
	hex
	default 0x40000000 if VMSPLIT_1G
	default 0x80000000 if VMSPLIT_2G
	default 0xC0000000

config NR_CPUS
	int "Maximum number of CPUs (2-32)"
	range 2 32
	depends on SMP
	default "4"

config HOTPLUG_CPU
	bool "Support for hot-pluggable CPUs (EXPERIMENTAL)"
	depends on SMP && HOTPLUG && EXPERIMENTAL
	help
	  Say Y here to experiment with turning CPUs off and on.  CPUs
	  can be controlled through /sys/devices/system/cpu.

config LOCAL_TIMERS
	bool "Use local timer interrupts"
	depends on SMP
	default y
	select HAVE_ARM_TWD if (!ARCH_MSM_SCORPIONMP && !EXYNOS4_MCT)
	help
	  Enable support for local timers on SMP platforms, rather then the
	  legacy IPI broadcast method.  Local timers allows the system
	  accounting to be spread across the timer interval, preventing a
	  "thundering herd" at every timer tick.

config ARCH_NR_GPIO
	int
	default 1024 if ARCH_SHMOBILE || ARCH_TEGRA
	default 355 if ARCH_U8500
	default 264 if MACH_H4700
	default 0
	help
	  Maximum number of GPIOs in the system.

	  If unsure, leave the default value.

source kernel/Kconfig.preempt

config HZ
	int
	default 200 if ARCH_EBSA110 || ARCH_S3C24XX || ARCH_S5P64X0 || \
		ARCH_S5PV210 || ARCH_EXYNOS4
	default OMAP_32K_TIMER_HZ if ARCH_OMAP && OMAP_32K_TIMER
	default AT91_TIMER_HZ if ARCH_AT91
	default SHMOBILE_TIMER_HZ if ARCH_SHMOBILE
	default 100

config THUMB2_KERNEL
	bool "Compile the kernel in Thumb-2 mode (EXPERIMENTAL)"
	depends on CPU_V7 && !CPU_V6 && !CPU_V6K && EXPERIMENTAL
	select AEABI
	select ARM_ASM_UNIFIED
	select ARM_UNWIND
	help
	  By enabling this option, the kernel will be compiled in
	  Thumb-2 mode. A compiler/assembler that understand the unified
	  ARM-Thumb syntax is needed.

	  If unsure, say N.

config THUMB2_AVOID_R_ARM_THM_JUMP11
	bool "Work around buggy Thumb-2 short branch relocations in gas"
	depends on THUMB2_KERNEL && MODULES
	default y
	help
	  Various binutils versions can resolve Thumb-2 branches to
	  locally-defined, preemptible global symbols as short-range "b.n"
	  branch instructions.

	  This is a problem, because there's no guarantee the final
	  destination of the symbol, or any candidate locations for a
	  trampoline, are within range of the branch.  For this reason, the
	  kernel does not support fixing up the R_ARM_THM_JUMP11 (102)
	  relocation in modules at all, and it makes little sense to add
	  support.

	  The symptom is that the kernel fails with an "unsupported
	  relocation" error when loading some modules.

	  Until fixed tools are available, passing
	  -fno-optimize-sibling-calls to gcc should prevent gcc generating
	  code which hits this problem, at the cost of a bit of extra runtime
	  stack usage in some cases.

	  The problem is described in more detail at:
	      https://bugs.launchpad.net/binutils-linaro/+bug/725126

	  Only Thumb-2 kernels are affected.

	  Unless you are sure your tools don't have this problem, say Y.

config ARM_ASM_UNIFIED
	bool

config AEABI
	bool "Use the ARM EABI to compile the kernel"
	help
	  This option allows for the kernel to be compiled using the latest
	  ARM ABI (aka EABI).  This is only useful if you are using a user
	  space environment that is also compiled with EABI.

	  Since there are major incompatibilities between the legacy ABI and
	  EABI, especially with regard to structure member alignment, this
	  option also changes the kernel syscall calling convention to
	  disambiguate both ABIs and allow for backward compatibility support
	  (selected with CONFIG_OABI_COMPAT).

	  To use this you need GCC version 4.0.0 or later.

config OABI_COMPAT
	bool "Allow old ABI binaries to run with this kernel (EXPERIMENTAL)"
	depends on AEABI && EXPERIMENTAL && !THUMB2_KERNEL
	default y
	help
	  This option preserves the old syscall interface along with the
	  new (ARM EABI) one. It also provides a compatibility layer to
	  intercept syscalls that have structure arguments which layout
	  in memory differs between the legacy ABI and the new ARM EABI
	  (only for non "thumb" binaries). This option adds a tiny
	  overhead to all syscalls and produces a slightly larger kernel.
	  If you know you'll be using only pure EABI user space then you
	  can say N here. If this option is not selected and you attempt
	  to execute a legacy ABI binary then the result will be
	  UNPREDICTABLE (in fact it can be predicted that it won't work
	  at all). If in doubt say Y.

config ARCH_HAS_HOLES_MEMORYMODEL
	bool

config ARCH_SPARSEMEM_ENABLE
	bool

config ARCH_SPARSEMEM_DEFAULT
	def_bool ARCH_SPARSEMEM_ENABLE

config ARCH_SELECT_MEMORY_MODEL
	def_bool ARCH_SPARSEMEM_ENABLE

config HAVE_ARCH_PFN_VALID
	def_bool ARCH_HAS_HOLES_MEMORYMODEL || !SPARSEMEM

config HIGHMEM
	bool "High Memory Support"
	depends on MMU
	help
	  The address space of ARM processors is only 4 Gigabytes large
	  and it has to accommodate user address space, kernel address
	  space as well as some memory mapped IO. That means that, if you
	  have a large amount of physical memory and/or IO, not all of the
	  memory can be "permanently mapped" by the kernel. The physical
	  memory that is not permanently mapped is called "high memory".

	  Depending on the selected kernel/user memory split, minimum
	  vmalloc space and actual amount of RAM, you may not need this
	  option which should result in a slightly faster kernel.

	  If unsure, say n.

config HIGHPTE
	bool "Allocate 2nd-level pagetables from highmem"
	depends on HIGHMEM

config HW_PERF_EVENTS
	bool "Enable hardware performance counter support for perf events"
	depends on PERF_EVENTS && CPU_HAS_PMU
	default y
	help
	  Enable hardware performance counter support for perf events. If
	  disabled, perf events will use software events only.

source "mm/Kconfig"

config FORCE_MAX_ZONEORDER
	int "Maximum zone order" if ARCH_SHMOBILE
	range 11 64 if ARCH_SHMOBILE
	default "9" if SA1111
	default "11"
	help
	  The kernel memory allocator divides physically contiguous memory
	  blocks into "zones", where each zone is a power of two number of
	  pages.  This option selects the largest power of two that the kernel
	  keeps in the memory allocator.  If you need to allocate very large
	  blocks of physically contiguous memory, then you may need to
	  increase this value.

	  This config option is actually maximum order plus one. For example,
	  a value of 11 means that the largest free memory block is 2^10 pages.

config LEDS
	bool "Timer and CPU usage LEDs"
	depends on ARCH_CDB89712 || ARCH_EBSA110 || \
		   ARCH_EBSA285 || ARCH_INTEGRATOR || \
		   ARCH_LUBBOCK || MACH_MAINSTONE || ARCH_NETWINDER || \
		   ARCH_OMAP || ARCH_P720T || ARCH_PXA_IDP || \
		   ARCH_SA1100 || ARCH_SHARK || ARCH_VERSATILE || \
		   ARCH_AT91 || ARCH_DAVINCI || \
		   ARCH_KS8695 || MACH_RD88F5182 || ARCH_REALVIEW
	help
	  If you say Y here, the LEDs on your machine will be used
	  to provide useful information about your current system status.

	  If you are compiling a kernel for a NetWinder or EBSA-285, you will
	  be able to select which LEDs are active using the options below. If
	  you are compiling a kernel for the EBSA-110 or the LART however, the
	  red LED will simply flash regularly to indicate that the system is
	  still functional. It is safe to say Y here if you have a CATS
	  system, but the driver will do nothing.

config LEDS_TIMER
	bool "Timer LED" if (!ARCH_CDB89712 && !ARCH_OMAP) || \
			    OMAP_OSK_MISTRAL || MACH_OMAP_H2 \
			    || MACH_OMAP_PERSEUS2
	depends on LEDS
	depends on !GENERIC_CLOCKEVENTS
	default y if ARCH_EBSA110
	help
	  If you say Y here, one of the system LEDs (the green one on the
	  NetWinder, the amber one on the EBSA285, or the red one on the LART)
	  will flash regularly to indicate that the system is still
	  operational. This is mainly useful to kernel hackers who are
	  debugging unstable kernels.

	  The LART uses the same LED for both Timer LED and CPU usage LED
	  functions. You may choose to use both, but the Timer LED function
	  will overrule the CPU usage LED.

config LEDS_CPU
	bool "CPU usage LED" if (!ARCH_CDB89712 && !ARCH_EBSA110 && \
			!ARCH_OMAP) \
			|| OMAP_OSK_MISTRAL || MACH_OMAP_H2 \
			|| MACH_OMAP_PERSEUS2
	depends on LEDS
	help
	  If you say Y here, the red LED will be used to give a good real
	  time indication of CPU usage, by lighting whenever the idle task
	  is not currently executing.

	  The LART uses the same LED for both Timer LED and CPU usage LED
	  functions. You may choose to use both, but the Timer LED function
	  will overrule the CPU usage LED.

config ALIGNMENT_TRAP
	bool
	depends on CPU_CP15_MMU
	default y if !ARCH_EBSA110
	select HAVE_PROC_CPU if PROC_FS
	help
	  ARM processors cannot fetch/store information which is not
	  naturally aligned on the bus, i.e., a 4 byte fetch must start at an
	  address divisible by 4. On 32-bit ARM processors, these non-aligned
	  fetch/store instructions will be emulated in software if you say
	  here, which has a severe performance impact. This is necessary for
	  correct operation of some network protocols. With an IP-only
	  configuration it is safe to say N, otherwise say Y.

config UACCESS_WITH_MEMCPY
	bool "Use kernel mem{cpy,set}() for {copy_to,clear}_user() (EXPERIMENTAL)"
	depends on MMU && EXPERIMENTAL
	default y if CPU_FEROCEON
	help
	  Implement faster copy_to_user and clear_user methods for CPU
	  cores where a 8-word STM instruction give significantly higher
	  memory write throughput than a sequence of individual 32bit stores.

	  A possible side effect is a slight increase in scheduling latency
	  between threads sharing the same address space if they invoke
	  such copy operations with large buffers.

	  However, if the CPU data cache is using a write-allocate mode,
	  this option is unlikely to provide any performance gain.

config SECCOMP
	bool
	prompt "Enable seccomp to safely compute untrusted bytecode"
	---help---
	  This kernel feature is useful for number crunching applications
	  that may need to compute untrusted bytecode during their
	  execution. By using pipes or other transports made available to
	  the process as file descriptors supporting the read/write
	  syscalls, it's possible to isolate those applications in
	  their own address space using seccomp. Once seccomp is
	  enabled via prctl(PR_SET_SECCOMP), it cannot be disabled
	  and the task is only allowed to execute a few safe syscalls
	  defined by each seccomp mode.

config CC_STACKPROTECTOR
	bool "Enable -fstack-protector buffer overflow detection (EXPERIMENTAL)"
	depends on EXPERIMENTAL
	help
	  This option turns on the -fstack-protector GCC feature. This
	  feature puts, at the beginning of functions, a canary value on
	  the stack just before the return address, and validates
	  the value just before actually returning.  Stack based buffer
	  overflows (that need to overwrite this return address) now also
	  overwrite the canary, which gets detected and the attack is then
	  neutralized via a kernel panic.
	  This feature requires gcc version 4.2 or above.

config DEPRECATED_PARAM_STRUCT
	bool "Provide old way to pass kernel parameters"
	help
	  This was deprecated in 2001 and announced to live on for 5 years.
	  Some old boot loaders still use this way.

endmenu

menu "Boot options"

config USE_OF
	bool "Flattened Device Tree support"
	select OF
	select OF_EARLY_FLATTREE
	select IRQ_DOMAIN
	help
	  Include support for flattened device tree machine descriptions.

# Compressed boot loader in ROM.  Yes, we really want to ask about
# TEXT and BSS so we preserve their values in the config files.
config ZBOOT_ROM_TEXT
	hex "Compressed ROM boot loader base address"
	default "0"
	help
	  The physical address at which the ROM-able zImage is to be
	  placed in the target.  Platforms which normally make use of
	  ROM-able zImage formats normally set this to a suitable
	  value in their defconfig file.

	  If ZBOOT_ROM is not enabled, this has no effect.

config ZBOOT_ROM_BSS
	hex "Compressed ROM boot loader BSS address"
	default "0"
	help
	  The base address of an area of read/write memory in the target
	  for the ROM-able zImage which must be available while the
	  decompressor is running. It must be large enough to hold the
	  entire decompressed kernel plus an additional 128 KiB.
	  Platforms which normally make use of ROM-able zImage formats
	  normally set this to a suitable value in their defconfig file.

	  If ZBOOT_ROM is not enabled, this has no effect.

config ZBOOT_ROM
	bool "Compressed boot loader in ROM/flash"
	depends on ZBOOT_ROM_TEXT != ZBOOT_ROM_BSS
	help
	  Say Y here if you intend to execute your compressed kernel image
	  (zImage) directly from ROM or flash.  If unsure, say N.

choice
	prompt "Include SD/MMC loader in zImage (EXPERIMENTAL)"
	depends on ZBOOT_ROM && ARCH_SH7372 && EXPERIMENTAL
	default ZBOOT_ROM_NONE
	help
	  Include experimental SD/MMC loading code in the ROM-able zImage.
	  With this enabled it is possible to write the the ROM-able zImage
	  kernel image to an MMC or SD card and boot the kernel straight
	  from the reset vector. At reset the processor Mask ROM will load
	  the first part of the the ROM-able zImage which in turn loads the
	  rest the kernel image to RAM.

config ZBOOT_ROM_NONE
	bool "No SD/MMC loader in zImage (EXPERIMENTAL)"
	help
	  Do not load image from SD or MMC

config ZBOOT_ROM_MMCIF
	bool "Include MMCIF loader in zImage (EXPERIMENTAL)"
	help
	  Load image from MMCIF hardware block.

config ZBOOT_ROM_SH_MOBILE_SDHI
	bool "Include SuperH Mobile SDHI loader in zImage (EXPERIMENTAL)"
	help
	  Load image from SDHI hardware block

endchoice

config ARM_APPENDED_DTB
	bool "Use appended device tree blob to zImage (EXPERIMENTAL)"
	depends on OF && !ZBOOT_ROM && EXPERIMENTAL
	help
	  With this option, the boot code will look for a device tree binary
	  (DTB) appended to zImage
	  (e.g. cat zImage <filename>.dtb > zImage_w_dtb).

	  This is meant as a backward compatibility convenience for those
	  systems with a bootloader that can't be upgraded to accommodate
	  the documented boot protocol using a device tree.

	  Beware that there is very little in terms of protection against
	  this option being confused by leftover garbage in memory that might
	  look like a DTB header after a reboot if no actual DTB is appended
	  to zImage.  Do not leave this option active in a production kernel
	  if you don't intend to always append a DTB.  Proper passing of the
	  location into r2 of a bootloader provided DTB is always preferable
	  to this option.

config ARM_ATAG_DTB_COMPAT
	bool "Supplement the appended DTB with traditional ATAG information"
	depends on ARM_APPENDED_DTB
	help
	  Some old bootloaders can't be updated to a DTB capable one, yet
	  they provide ATAGs with memory configuration, the ramdisk address,
	  the kernel cmdline string, etc.  Such information is dynamically
	  provided by the bootloader and can't always be stored in a static
	  DTB.  To allow a device tree enabled kernel to be used with such
	  bootloaders, this option allows zImage to extract the information
	  from the ATAG list and store it at run time into the appended DTB.

config CMDLINE
	string "Default kernel command string"
	default ""
	help
	  On some architectures (EBSA110 and CATS), there is currently no way
	  for the boot loader to pass arguments to the kernel. For these
	  architectures, you should supply some command-line options at build
	  time by entering them here. As a minimum, you should specify the
	  memory size and the root device (e.g., mem=64M root=/dev/nfs).

choice
	prompt "Kernel command line type" if CMDLINE != ""
	default CMDLINE_FROM_BOOTLOADER

config CMDLINE_FROM_BOOTLOADER
	bool "Use bootloader kernel arguments if available"
	help
	  Uses the command-line options passed by the boot loader. If
	  the boot loader doesn't provide any, the default kernel command
	  string provided in CMDLINE will be used.

config CMDLINE_EXTEND
	bool "Extend bootloader kernel arguments"
	help
	  The command-line arguments provided by the boot loader will be
	  appended to the default kernel command string.

config CMDLINE_FORCE
	bool "Always use the default kernel command string"
	help
	  Always use the default kernel command string, even if the boot
	  loader passes other arguments to the kernel.
	  This is useful if you cannot or don't want to change the
	  command-line options your boot loader passes to the kernel.
endchoice

config XIP_KERNEL
	bool "Kernel Execute-In-Place from ROM"
	depends on !ZBOOT_ROM && !ARM_LPAE
	help
	  Execute-In-Place allows the kernel to run from non-volatile storage
	  directly addressable by the CPU, such as NOR flash. This saves RAM
	  space since the text section of the kernel is not loaded from flash
	  to RAM.  Read-write sections, such as the data section and stack,
	  are still copied to RAM.  The XIP kernel is not compressed since
	  it has to run directly from flash, so it will take more space to
	  store it.  The flash address used to link the kernel object files,
	  and for storing it, is configuration dependent. Therefore, if you
	  say Y here, you must know the proper physical address where to
	  store the kernel image depending on your own flash memory usage.

	  Also note that the make target becomes "make xipImage" rather than
	  "make zImage" or "make Image".  The final kernel binary to put in
	  ROM memory will be arch/arm/boot/xipImage.

	  If unsure, say N.

config XIP_PHYS_ADDR
	hex "XIP Kernel Physical Location"
	depends on XIP_KERNEL
	default "0x00080000"
	help
	  This is the physical address in your flash memory the kernel will
	  be linked for and stored to.  This address is dependent on your
	  own flash usage.

config KEXEC
	bool "Kexec system call (EXPERIMENTAL)"
	depends on EXPERIMENTAL && (!SMP || HOTPLUG_CPU)
	help
	  kexec is a system call that implements the ability to shutdown your
	  current kernel, and to start another kernel.  It is like a reboot
	  but it is independent of the system firmware.   And like a reboot
	  you can start any kernel with it, not just Linux.

	  It is an ongoing process to be certain the hardware in a machine
	  is properly shutdown, so do not be surprised if this code does not
	  initially work for you.  It may help to enable device hotplugging
	  support.

config ATAGS_PROC
	bool "Export atags in procfs"
	depends on KEXEC
	default y
	help
	  Should the atags used to boot the kernel be exported in an "atags"
	  file in procfs. Useful with kexec.

config CRASH_DUMP
	bool "Build kdump crash kernel (EXPERIMENTAL)"
	depends on EXPERIMENTAL
	help
	  Generate crash dump after being started by kexec. This should
	  be normally only set in special crash dump kernels which are
	  loaded in the main kernel with kexec-tools into a specially
	  reserved region and then later executed after a crash by
	  kdump/kexec. The crash dump kernel must be compiled to a
	  memory address not used by the main kernel

	  For more details see Documentation/kdump/kdump.txt

config AUTO_ZRELADDR
	bool "Auto calculation of the decompressed kernel image address"
	depends on !ZBOOT_ROM && !ARCH_U300
	help
	  ZRELADDR is the physical address where the decompressed kernel
	  image will be placed. If AUTO_ZRELADDR is selected, the address
	  will be determined at run-time by masking the current IP with
	  0xf8000000. This assumes the zImage being placed in the first 128MB
	  from start of memory.

endmenu

menu "CPU Power Management"

if ARCH_HAS_CPUFREQ

source "drivers/cpufreq/Kconfig"

config CPU_FREQ_IMX
	tristate "CPUfreq driver for i.MX CPUs"
	depends on ARCH_MXC && CPU_FREQ
	help
	  This enables the CPUfreq driver for i.MX CPUs.

config CPU_FREQ_SA1100
	bool

config CPU_FREQ_SA1110
	bool

config CPU_FREQ_INTEGRATOR
	tristate "CPUfreq driver for ARM Integrator CPUs"
	depends on ARCH_INTEGRATOR && CPU_FREQ
	default y
	help
	  This enables the CPUfreq driver for ARM Integrator CPUs.

	  For details, take a look at <file:Documentation/cpu-freq>.

	  If in doubt, say Y.

config CPU_FREQ_PXA
	bool
	depends on CPU_FREQ && ARCH_PXA && PXA25x
	default y
	select CPU_FREQ_TABLE
	select CPU_FREQ_DEFAULT_GOV_USERSPACE

config CPU_FREQ_S3C
	bool
	help
	  Internal configuration node for common cpufreq on Samsung SoC

config CPU_FREQ_S3C24XX
	bool "CPUfreq driver for Samsung S3C24XX series CPUs (EXPERIMENTAL)"
	depends on ARCH_S3C24XX && CPU_FREQ && EXPERIMENTAL
	select CPU_FREQ_S3C
	help
	  This enables the CPUfreq driver for the Samsung S3C24XX family
	  of CPUs.

	  For details, take a look at <file:Documentation/cpu-freq>.

	  If in doubt, say N.

config CPU_FREQ_S3C24XX_PLL
	bool "Support CPUfreq changing of PLL frequency (EXPERIMENTAL)"
	depends on CPU_FREQ_S3C24XX && EXPERIMENTAL
	help
	  Compile in support for changing the PLL frequency from the
	  S3C24XX series CPUfreq driver. The PLL takes time to settle
	  after a frequency change, so by default it is not enabled.

	  This also means that the PLL tables for the selected CPU(s) will
	  be built which may increase the size of the kernel image.

config CPU_FREQ_S3C24XX_DEBUG
	bool "Debug CPUfreq Samsung driver core"
	depends on CPU_FREQ_S3C24XX
	help
	  Enable s3c_freq_dbg for the Samsung S3C CPUfreq core

config CPU_FREQ_S3C24XX_IODEBUG
	bool "Debug CPUfreq Samsung driver IO timing"
	depends on CPU_FREQ_S3C24XX
	help
	  Enable s3c_freq_iodbg for the Samsung S3C CPUfreq core

config CPU_FREQ_S3C24XX_DEBUGFS
	bool "Export debugfs for CPUFreq"
	depends on CPU_FREQ_S3C24XX && DEBUG_FS
	help
	  Export status information via debugfs.

endif

source "drivers/cpuidle/Kconfig"

endmenu

menu "Floating point emulation"

comment "At least one emulation must be selected"

config FPE_NWFPE
	bool "NWFPE math emulation"
	depends on (!AEABI || OABI_COMPAT) && !THUMB2_KERNEL
	---help---
	  Say Y to include the NWFPE floating point emulator in the kernel.
	  This is necessary to run most binaries. Linux does not currently
	  support floating point hardware so you need to say Y here even if
	  your machine has an FPA or floating point co-processor podule.

	  You may say N here if you are going to load the Acorn FPEmulator
	  early in the bootup.

config FPE_NWFPE_XP
	bool "Support extended precision"
	depends on FPE_NWFPE
	help
	  Say Y to include 80-bit support in the kernel floating-point
	  emulator.  Otherwise, only 32 and 64-bit support is compiled in.
	  Note that gcc does not generate 80-bit operations by default,
	  so in most cases this option only enlarges the size of the
	  floating point emulator without any good reason.

	  You almost surely want to say N here.

config FPE_FASTFPE
	bool "FastFPE math emulation (EXPERIMENTAL)"
	depends on (!AEABI || OABI_COMPAT) && !CPU_32v3 && EXPERIMENTAL
	---help---
	  Say Y here to include the FAST floating point emulator in the kernel.
	  This is an experimental much faster emulator which now also has full
	  precision for the mantissa.  It does not support any exceptions.
	  It is very simple, and approximately 3-6 times faster than NWFPE.

	  It should be sufficient for most programs.  It may be not suitable
	  for scientific calculations, but you have to check this for yourself.
	  If you do not feel you need a faster FP emulation you should better
	  choose NWFPE.

config VFP
	bool "VFP-format floating point maths"
	depends on CPU_V6 || CPU_V6K || CPU_ARM926T || CPU_V7 || CPU_FEROCEON
	help
	  Say Y to include VFP support code in the kernel. This is needed
	  if your hardware includes a VFP unit.

	  Please see <file:Documentation/arm/VFP/release-notes.txt> for
	  release notes and additional status information.

	  Say N if your target does not have VFP hardware.

config VFPv3
	bool
	depends on VFP
	default y if CPU_V7

config NEON
	bool "Advanced SIMD (NEON) Extension support"
	depends on VFPv3 && CPU_V7
	help
	  Say Y to include support code for NEON, the ARMv7 Advanced SIMD
	  Extension.

endmenu

menu "Userspace binary formats"

source "fs/Kconfig.binfmt"

config ARTHUR
	tristate "RISC OS personality"
	depends on !AEABI
	help
	  Say Y here to include the kernel code necessary if you want to run
	  Acorn RISC OS/Arthur binaries under Linux. This code is still very
	  experimental; if this sounds frightening, say N and sleep in peace.
	  You can also say M here to compile this support as a module (which
	  will be called arthur).

endmenu

menu "Power management options"

source "kernel/power/Kconfig"

config ARCH_SUSPEND_POSSIBLE
	depends on !ARCH_S5PC100
	depends on CPU_ARM920T || CPU_ARM926T || CPU_SA1100 || \
		CPU_V6 || CPU_V6K || CPU_V7 || CPU_XSC3 || CPU_XSCALE
	def_bool y

config ARM_CPU_SUSPEND
	def_bool PM_SLEEP

endmenu

source "net/Kconfig"

source "drivers/Kconfig"

source "fs/Kconfig"

source "arch/arm/Kconfig.debug"

source "security/Kconfig"

source "crypto/Kconfig"

source "lib/Kconfig"<|MERGE_RESOLUTION|>--- conflicted
+++ resolved
@@ -798,12 +798,9 @@
 	select CLKDEV_LOOKUP
 	select ARCH_USES_GETTIMEOFFSET
 	select HAVE_S3C2410_I2C if I2C
-<<<<<<< HEAD
 	select HAVE_S3C_RTC if RTC_CLASS
 	select HAVE_S3C2410_WATCHDOG if WATCHDOG
-=======
 	select NEED_MACH_IO_H
->>>>>>> 88b48684
 	help
 	  Samsung S3C2410, S3C2412, S3C2413, S3C2416, S3C2440, S3C2442, S3C2443
 	  and S3C2450 SoCs based systems, such as the Simtec Electronics BAST
