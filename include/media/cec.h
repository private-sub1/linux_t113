--- conflicted
+++ resolved
@@ -251,10 +251,6 @@
 		     bool block);
 
 /* Called by the adapter */
-<<<<<<< HEAD
-void cec_transmit_done(struct cec_adapter *adap, u8 status, u8 arb_lost_cnt,
-		       u8 nack_cnt, u8 low_drive_cnt, u8 error_cnt);
-=======
 void cec_transmit_done_ts(struct cec_adapter *adap, u8 status,
 			  u8 arb_lost_cnt, u8 nack_cnt, u8 low_drive_cnt,
 			  u8 error_cnt, ktime_t ts);
@@ -266,16 +262,11 @@
 	cec_transmit_done_ts(adap, status, arb_lost_cnt, nack_cnt,
 			     low_drive_cnt, error_cnt, ktime_get());
 }
->>>>>>> bb176f67
 /*
  * Simplified version of cec_transmit_done for hardware that doesn't retry
  * failed transmits. So this is always just one attempt in which case
  * the status is sufficient.
  */
-<<<<<<< HEAD
-void cec_transmit_attempt_done(struct cec_adapter *adap, u8 status);
-void cec_received_msg(struct cec_adapter *adap, struct cec_msg *msg);
-=======
 void cec_transmit_attempt_done_ts(struct cec_adapter *adap,
 				  u8 status, ktime_t ts);
 
@@ -304,7 +295,6 @@
  */
 void cec_queue_pin_cec_event(struct cec_adapter *adap,
 			     bool is_high, ktime_t ts);
->>>>>>> bb176f67
 
 /**
  * cec_get_edid_phys_addr() - find and return the physical address
