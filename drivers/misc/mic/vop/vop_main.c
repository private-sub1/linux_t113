// SPDX-License-Identifier: GPL-2.0-only
/*
 * Intel MIC Platform Software Stack (MPSS)
 *
 * Copyright(c) 2016 Intel Corporation.
 *
 * Adapted from:
 *
 * virtio for kvm on s390
 *
 * Copyright IBM Corp. 2008
 *
 *    Author(s): Christian Borntraeger <borntraeger@de.ibm.com>
 *
 * Intel Virtio Over PCIe (VOP) driver.
 */
#include <linux/delay.h>
#include <linux/module.h>
#include <linux/sched.h>
#include <linux/dma-mapping.h>
#include <linux/io-64-nonatomic-lo-hi.h>

#include "vop_main.h"

#define VOP_MAX_VRINGS 4

/*
 * _vop_vdev - Allocated per virtio device instance injected by the peer.
 *
 * @vdev: Virtio device
 * @desc: Virtio device page descriptor
 * @dc: Virtio device control
 * @vpdev: VOP device which is the parent for this virtio device
 * @vr: Buffer for accessing the VRING
 * @used_virt: Virtual address of used ring
 * @used: DMA address of used ring
 * @used_size: Size of the used buffer
 * @reset_done: Track whether VOP reset is complete
 * @virtio_cookie: Cookie returned upon requesting a interrupt
 * @c2h_vdev_db: The doorbell used by the guest to interrupt the host
 * @h2c_vdev_db: The doorbell used by the host to interrupt the guest
 * @dnode: The destination node
 */
struct _vop_vdev {
	struct virtio_device vdev;
	struct mic_device_desc __iomem *desc;
	struct mic_device_ctrl __iomem *dc;
	struct vop_device *vpdev;
	void __iomem *vr[VOP_MAX_VRINGS];
	void *used_virt[VOP_MAX_VRINGS];
	dma_addr_t used[VOP_MAX_VRINGS];
	int used_size[VOP_MAX_VRINGS];
	struct completion reset_done;
	struct mic_irq *virtio_cookie;
	int c2h_vdev_db;
	int h2c_vdev_db;
	int dnode;
};

#define to_vopvdev(vd) container_of(vd, struct _vop_vdev, vdev)

#define _vop_aligned_desc_size(d) __mic_align(_vop_desc_size(d), 8)

/* Helper API to obtain the parent of the virtio device */
static inline struct device *_vop_dev(struct _vop_vdev *vdev)
{
	return vdev->vdev.dev.parent;
}

static inline unsigned _vop_desc_size(struct mic_device_desc __iomem *desc)
{
	return sizeof(*desc)
		+ ioread8(&desc->num_vq) * sizeof(struct mic_vqconfig)
		+ ioread8(&desc->feature_len) * 2
		+ ioread8(&desc->config_len);
}

static inline struct mic_vqconfig __iomem *
_vop_vq_config(struct mic_device_desc __iomem *desc)
{
	return (struct mic_vqconfig __iomem *)(desc + 1);
}

static inline u8 __iomem *
_vop_vq_features(struct mic_device_desc __iomem *desc)
{
	return (u8 __iomem *)(_vop_vq_config(desc) + ioread8(&desc->num_vq));
}

static inline u8 __iomem *
_vop_vq_configspace(struct mic_device_desc __iomem *desc)
{
	return _vop_vq_features(desc) + ioread8(&desc->feature_len) * 2;
}

static inline unsigned
_vop_total_desc_size(struct mic_device_desc __iomem *desc)
{
	return _vop_aligned_desc_size(desc) + sizeof(struct mic_device_ctrl);
}

/* This gets the device's feature bits. */
static u64 vop_get_features(struct virtio_device *vdev)
{
	unsigned int i, bits;
	u64 features = 0;
	struct mic_device_desc __iomem *desc = to_vopvdev(vdev)->desc;
	u8 __iomem *in_features = _vop_vq_features(desc);
	int feature_len = ioread8(&desc->feature_len);

	bits = min_t(unsigned, feature_len, sizeof(vdev->features)) * 8;
	for (i = 0; i < bits; i++)
		if (ioread8(&in_features[i / 8]) & (BIT(i % 8)))
			features |= BIT_ULL(i);

	return features;
}

static void vop_transport_features(struct virtio_device *vdev)
{
	/*
	 * Packed ring isn't enabled on virtio_vop for now,
	 * because virtio_vop uses vring_new_virtqueue() which
	 * creates virtio rings on preallocated memory.
	 */
	__virtio_clear_bit(vdev, VIRTIO_F_RING_PACKED);
}

static int vop_finalize_features(struct virtio_device *vdev)
{
	unsigned int i, bits;
	struct mic_device_desc __iomem *desc = to_vopvdev(vdev)->desc;
	u8 feature_len = ioread8(&desc->feature_len);
	/* Second half of bitmap is features we accept. */
	u8 __iomem *out_features =
		_vop_vq_features(desc) + feature_len;

	/* Give virtio_ring a chance to accept features. */
	vring_transport_features(vdev);

	/* Give virtio_vop a chance to accept features. */
	vop_transport_features(vdev);

	memset_io(out_features, 0, feature_len);
	bits = min_t(unsigned, feature_len,
		     sizeof(vdev->features)) * 8;
	for (i = 0; i < bits; i++) {
		if (__virtio_test_bit(vdev, i))
			iowrite8(ioread8(&out_features[i / 8]) | (1 << (i % 8)),
				 &out_features[i / 8]);
	}
	return 0;
}

/*
 * Reading and writing elements in config space
 */
static void vop_get(struct virtio_device *vdev, unsigned int offset,
		    void *buf, unsigned len)
{
	struct mic_device_desc __iomem *desc = to_vopvdev(vdev)->desc;

	if (offset + len > ioread8(&desc->config_len))
		return;
	memcpy_fromio(buf, _vop_vq_configspace(desc) + offset, len);
}

static void vop_set(struct virtio_device *vdev, unsigned int offset,
		    const void *buf, unsigned len)
{
	struct mic_device_desc __iomem *desc = to_vopvdev(vdev)->desc;

	if (offset + len > ioread8(&desc->config_len))
		return;
	memcpy_toio(_vop_vq_configspace(desc) + offset, buf, len);
}

/*
 * The operations to get and set the status word just access the status
 * field of the device descriptor. set_status also interrupts the host
 * to tell about status changes.
 */
static u8 vop_get_status(struct virtio_device *vdev)
{
	return ioread8(&to_vopvdev(vdev)->desc->status);
}

static void vop_set_status(struct virtio_device *dev, u8 status)
{
	struct _vop_vdev *vdev = to_vopvdev(dev);
	struct vop_device *vpdev = vdev->vpdev;

	if (!status)
		return;
	iowrite8(status, &vdev->desc->status);
	vpdev->hw_ops->send_intr(vpdev, vdev->c2h_vdev_db);
}

/* Inform host on a virtio device reset and wait for ack from host */
static void vop_reset_inform_host(struct virtio_device *dev)
{
	struct _vop_vdev *vdev = to_vopvdev(dev);
	struct mic_device_ctrl __iomem *dc = vdev->dc;
	struct vop_device *vpdev = vdev->vpdev;
	int retry;

	iowrite8(0, &dc->host_ack);
	iowrite8(1, &dc->vdev_reset);
	vpdev->hw_ops->send_intr(vpdev, vdev->c2h_vdev_db);

	/* Wait till host completes all card accesses and acks the reset */
	for (retry = 100; retry--;) {
		if (ioread8(&dc->host_ack))
			break;
		msleep(100);
	}

	dev_dbg(_vop_dev(vdev), "%s: retry: %d\n", __func__, retry);

	/* Reset status to 0 in case we timed out */
	iowrite8(0, &vdev->desc->status);
}

static void vop_reset(struct virtio_device *dev)
{
	struct _vop_vdev *vdev = to_vopvdev(dev);

	dev_dbg(_vop_dev(vdev), "%s: virtio id %d\n",
		__func__, dev->id.device);

	vop_reset_inform_host(dev);
	complete_all(&vdev->reset_done);
}

/*
 * The virtio_ring code calls this API when it wants to notify the Host.
 */
static bool vop_notify(struct virtqueue *vq)
{
	struct _vop_vdev *vdev = vq->priv;
	struct vop_device *vpdev = vdev->vpdev;

	vpdev->hw_ops->send_intr(vpdev, vdev->c2h_vdev_db);
	return true;
}

static void vop_del_vq(struct virtqueue *vq, int n)
{
	struct _vop_vdev *vdev = to_vopvdev(vq->vdev);
	struct vop_device *vpdev = vdev->vpdev;

	dma_unmap_single(&vpdev->dev, vdev->used[n],
			 vdev->used_size[n], DMA_BIDIRECTIONAL);
	free_pages((unsigned long)vdev->used_virt[n],
		   get_order(vdev->used_size[n]));
	vring_del_virtqueue(vq);
	vpdev->hw_ops->unmap(vpdev, vdev->vr[n]);
	vdev->vr[n] = NULL;
}

static void vop_del_vqs(struct virtio_device *dev)
{
	struct _vop_vdev *vdev = to_vopvdev(dev);
	struct virtqueue *vq, *n;
	int idx = 0;

	dev_dbg(_vop_dev(vdev), "%s\n", __func__);

	list_for_each_entry_safe(vq, n, &dev->vqs, list)
		vop_del_vq(vq, idx++);
}

static struct virtqueue *vop_new_virtqueue(unsigned int index,
				      unsigned int num,
				      struct virtio_device *vdev,
				      bool context,
				      void *pages,
				      bool (*notify)(struct virtqueue *vq),
				      void (*callback)(struct virtqueue *vq),
				      const char *name,
				      void *used)
{
	bool weak_barriers = false;
	struct vring vring;

	vring_init(&vring, num, pages, MIC_VIRTIO_RING_ALIGN);
	vring.used = used;

	return __vring_new_virtqueue(index, vring, vdev, weak_barriers, context,
				     notify, callback, name);
}

/*
 * This routine will assign vring's allocated in host/io memory. Code in
 * virtio_ring.c however continues to access this io memory as if it were local
 * memory without io accessors.
 */
static struct virtqueue *vop_find_vq(struct virtio_device *dev,
				     unsigned index,
				     void (*callback)(struct virtqueue *vq),
				     const char *name, bool ctx)
{
	struct _vop_vdev *vdev = to_vopvdev(dev);
	struct vop_device *vpdev = vdev->vpdev;
	struct mic_vqconfig __iomem *vqconfig;
	struct mic_vqconfig config;
	struct virtqueue *vq;
	void __iomem *va;
	struct _mic_vring_info __iomem *info;
	void *used;
	int vr_size, _vr_size, err, magic;
	u8 type = ioread8(&vdev->desc->type);

	if (index >= ioread8(&vdev->desc->num_vq))
		return ERR_PTR(-ENOENT);

	if (!name)
		return ERR_PTR(-ENOENT);

	/* First assign the vring's allocated in host memory */
	vqconfig = _vop_vq_config(vdev->desc) + index;
	memcpy_fromio(&config, vqconfig, sizeof(config));
	_vr_size = vring_size(le16_to_cpu(config.num), MIC_VIRTIO_RING_ALIGN);
	vr_size = PAGE_ALIGN(_vr_size + sizeof(struct _mic_vring_info));
	va = vpdev->hw_ops->remap(vpdev, le64_to_cpu(config.address), vr_size);
	if (!va)
		return ERR_PTR(-ENOMEM);
	vdev->vr[index] = va;
	memset_io(va, 0x0, _vr_size);

	info = va + _vr_size;
	magic = ioread32(&info->magic);

	if (WARN(magic != MIC_MAGIC + type + index, "magic mismatch")) {
		err = -EIO;
		goto unmap;
	}

	vdev->used_size[index] = PAGE_ALIGN(sizeof(__u16) * 3 +
					     sizeof(struct vring_used_elem) *
					     le16_to_cpu(config.num));
	used = (void *)__get_free_pages(GFP_KERNEL | __GFP_ZERO,
					get_order(vdev->used_size[index]));
	vdev->used_virt[index] = used;
	if (!used) {
		err = -ENOMEM;
		dev_err(_vop_dev(vdev), "%s %d err %d\n",
			__func__, __LINE__, err);
		goto unmap;
<<<<<<< HEAD
	}

	vq = vop_new_virtqueue(index, le16_to_cpu(config.num), dev, ctx,
			       (void __force *)va, vop_notify, callback,
			       name, used);
	if (!vq) {
		err = -ENOMEM;
		goto free_used;
	}

=======
	}

	vq = vop_new_virtqueue(index, le16_to_cpu(config.num), dev, ctx,
			       (void __force *)va, vop_notify, callback,
			       name, used);
	if (!vq) {
		err = -ENOMEM;
		goto free_used;
	}

>>>>>>> 0ecfebd2
	vdev->used[index] = dma_map_single(&vpdev->dev, used,
					    vdev->used_size[index],
					    DMA_BIDIRECTIONAL);
	if (dma_mapping_error(&vpdev->dev, vdev->used[index])) {
		err = -ENOMEM;
		dev_err(_vop_dev(vdev), "%s %d err %d\n",
			__func__, __LINE__, err);
		goto del_vq;
	}
	writeq(vdev->used[index], &vqconfig->used_address);

	vq->priv = vdev;
	return vq;
del_vq:
	vring_del_virtqueue(vq);
free_used:
	free_pages((unsigned long)used,
		   get_order(vdev->used_size[index]));
unmap:
	vpdev->hw_ops->unmap(vpdev, vdev->vr[index]);
	return ERR_PTR(err);
}

static int vop_find_vqs(struct virtio_device *dev, unsigned nvqs,
			struct virtqueue *vqs[],
			vq_callback_t *callbacks[],
			const char * const names[], const bool *ctx,
			struct irq_affinity *desc)
{
	struct _vop_vdev *vdev = to_vopvdev(dev);
	struct vop_device *vpdev = vdev->vpdev;
	struct mic_device_ctrl __iomem *dc = vdev->dc;
	int i, err, retry, queue_idx = 0;

	/* We must have this many virtqueues. */
	if (nvqs > ioread8(&vdev->desc->num_vq))
		return -ENOENT;

	for (i = 0; i < nvqs; ++i) {
		if (!names[i]) {
			vqs[i] = NULL;
			continue;
		}

		dev_dbg(_vop_dev(vdev), "%s: %d: %s\n",
			__func__, i, names[i]);
		vqs[i] = vop_find_vq(dev, queue_idx++, callbacks[i], names[i],
				     ctx ? ctx[i] : false);
		if (IS_ERR(vqs[i])) {
			err = PTR_ERR(vqs[i]);
			goto error;
		}
	}

	iowrite8(1, &dc->used_address_updated);
	/*
	 * Send an interrupt to the host to inform it that used
	 * rings have been re-assigned.
	 */
	vpdev->hw_ops->send_intr(vpdev, vdev->c2h_vdev_db);
	for (retry = 100; --retry;) {
		if (!ioread8(&dc->used_address_updated))
			break;
		msleep(100);
	}

	dev_dbg(_vop_dev(vdev), "%s: retry: %d\n", __func__, retry);
	if (!retry) {
		err = -ENODEV;
		goto error;
	}

	return 0;
error:
	vop_del_vqs(dev);
	return err;
}

/*
 * The config ops structure as defined by virtio config
 */
static struct virtio_config_ops vop_vq_config_ops = {
	.get_features = vop_get_features,
	.finalize_features = vop_finalize_features,
	.get = vop_get,
	.set = vop_set,
	.get_status = vop_get_status,
	.set_status = vop_set_status,
	.reset = vop_reset,
	.find_vqs = vop_find_vqs,
	.del_vqs = vop_del_vqs,
};

static irqreturn_t vop_virtio_intr_handler(int irq, void *data)
{
	struct _vop_vdev *vdev = data;
	struct vop_device *vpdev = vdev->vpdev;
	struct virtqueue *vq;

	vpdev->hw_ops->ack_interrupt(vpdev, vdev->h2c_vdev_db);
	list_for_each_entry(vq, &vdev->vdev.vqs, list)
		vring_interrupt(0, vq);

	return IRQ_HANDLED;
}

static void vop_virtio_release_dev(struct device *_d)
{
	struct virtio_device *vdev =
			container_of(_d, struct virtio_device, dev);
	struct _vop_vdev *vop_vdev =
			container_of(vdev, struct _vop_vdev, vdev);

	kfree(vop_vdev);
}

/*
 * adds a new device and register it with virtio
 * appropriate drivers are loaded by the device model
 */
static int _vop_add_device(struct mic_device_desc __iomem *d,
			   unsigned int offset, struct vop_device *vpdev,
			   int dnode)
{
	struct _vop_vdev *vdev, *reg_dev = NULL;
	int ret;
	u8 type = ioread8(&d->type);

	vdev = kzalloc(sizeof(*vdev), GFP_KERNEL);
	if (!vdev)
		return -ENOMEM;

	vdev->vpdev = vpdev;
	vdev->vdev.dev.parent = &vpdev->dev;
	vdev->vdev.dev.release = vop_virtio_release_dev;
	vdev->vdev.id.device = type;
	vdev->vdev.config = &vop_vq_config_ops;
	vdev->desc = d;
	vdev->dc = (void __iomem *)d + _vop_aligned_desc_size(d);
	vdev->dnode = dnode;
	vdev->vdev.priv = (void *)(unsigned long)dnode;
	init_completion(&vdev->reset_done);

	vdev->h2c_vdev_db = vpdev->hw_ops->next_db(vpdev);
	vdev->virtio_cookie = vpdev->hw_ops->request_irq(vpdev,
			vop_virtio_intr_handler, "virtio intr",
			vdev, vdev->h2c_vdev_db);
	if (IS_ERR(vdev->virtio_cookie)) {
		ret = PTR_ERR(vdev->virtio_cookie);
		goto kfree;
	}
	iowrite8((u8)vdev->h2c_vdev_db, &vdev->dc->h2c_vdev_db);
	vdev->c2h_vdev_db = ioread8(&vdev->dc->c2h_vdev_db);

	ret = register_virtio_device(&vdev->vdev);
	reg_dev = vdev;
	if (ret) {
		dev_err(_vop_dev(vdev),
			"Failed to register vop device %u type %u\n",
			offset, type);
		goto free_irq;
	}
	writeq((unsigned long)vdev, &vdev->dc->vdev);
	dev_dbg(_vop_dev(vdev), "%s: registered vop device %u type %u vdev %p\n",
		__func__, offset, type, vdev);

	return 0;

free_irq:
	vpdev->hw_ops->free_irq(vpdev, vdev->virtio_cookie, vdev);
kfree:
	if (reg_dev)
		put_device(&vdev->vdev.dev);
	else
		kfree(vdev);
	return ret;
}

/*
 * match for a vop device with a specific desc pointer
 */
static int vop_match_desc(struct device *dev, void *data)
{
	struct virtio_device *_dev = dev_to_virtio(dev);
	struct _vop_vdev *vdev = to_vopvdev(_dev);

	return vdev->desc == (void __iomem *)data;
}

static struct _vop_vdev *vop_dc_to_vdev(struct mic_device_ctrl *dc)
{
	return (struct _vop_vdev *)(unsigned long)readq(&dc->vdev);
}

static void _vop_handle_config_change(struct mic_device_desc __iomem *d,
				      unsigned int offset,
				      struct vop_device *vpdev)
{
	struct mic_device_ctrl __iomem *dc
		= (void __iomem *)d + _vop_aligned_desc_size(d);
	struct _vop_vdev *vdev = vop_dc_to_vdev(dc);

	if (ioread8(&dc->config_change) != MIC_VIRTIO_PARAM_CONFIG_CHANGED)
		return;

	dev_dbg(&vpdev->dev, "%s %d\n", __func__, __LINE__);
	virtio_config_changed(&vdev->vdev);
	iowrite8(1, &dc->guest_ack);
}

/*
 * removes a virtio device if a hot remove event has been
 * requested by the host.
 */
static int _vop_remove_device(struct mic_device_desc __iomem *d,
			      unsigned int offset, struct vop_device *vpdev)
{
	struct mic_device_ctrl __iomem *dc
		= (void __iomem *)d + _vop_aligned_desc_size(d);
	struct _vop_vdev *vdev = vop_dc_to_vdev(dc);
	u8 status;
	int ret = -1;

	if (ioread8(&dc->config_change) == MIC_VIRTIO_PARAM_DEV_REMOVE) {
		struct device *dev = get_device(&vdev->vdev.dev);

		dev_dbg(&vpdev->dev,
			"%s %d config_change %d type %d vdev %p\n",
			__func__, __LINE__,
			ioread8(&dc->config_change), ioread8(&d->type), vdev);
		status = ioread8(&d->status);
		reinit_completion(&vdev->reset_done);
		unregister_virtio_device(&vdev->vdev);
		vpdev->hw_ops->free_irq(vpdev, vdev->virtio_cookie, vdev);
		iowrite8(-1, &dc->h2c_vdev_db);
		if (status & VIRTIO_CONFIG_S_DRIVER_OK)
			wait_for_completion(&vdev->reset_done);
		put_device(dev);
		iowrite8(1, &dc->guest_ack);
		dev_dbg(&vpdev->dev, "%s %d guest_ack %d\n",
			__func__, __LINE__, ioread8(&dc->guest_ack));
		iowrite8(-1, &d->type);
		ret = 0;
	}
	return ret;
}

#define REMOVE_DEVICES true

static void _vop_scan_devices(void __iomem *dp, struct vop_device *vpdev,
			      bool remove, int dnode)
{
	s8 type;
	unsigned int i;
	struct mic_device_desc __iomem *d;
	struct mic_device_ctrl __iomem *dc;
	struct device *dev;
	int ret;

	for (i = sizeof(struct mic_bootparam);
			i < MIC_DP_SIZE; i += _vop_total_desc_size(d)) {
		d = dp + i;
		dc = (void __iomem *)d + _vop_aligned_desc_size(d);
		/*
		 * This read barrier is paired with the corresponding write
		 * barrier on the host which is inserted before adding or
		 * removing a virtio device descriptor, by updating the type.
		 */
		rmb();
		type = ioread8(&d->type);

		/* end of list */
		if (type == 0)
			break;

		if (type == -1)
			continue;

		/* device already exists */
		dev = device_find_child(&vpdev->dev, (void __force *)d,
					vop_match_desc);
		if (dev) {
			if (remove)
				iowrite8(MIC_VIRTIO_PARAM_DEV_REMOVE,
					 &dc->config_change);
			put_device(dev);
			_vop_handle_config_change(d, i, vpdev);
			ret = _vop_remove_device(d, i, vpdev);
			if (remove) {
				iowrite8(0, &dc->config_change);
				iowrite8(0, &dc->guest_ack);
			}
			continue;
		}

		/* new device */
		dev_dbg(&vpdev->dev, "%s %d Adding new virtio device %p\n",
			__func__, __LINE__, d);
		if (!remove)
			_vop_add_device(d, i, vpdev, dnode);
	}
}

static void vop_scan_devices(struct vop_info *vi,
			     struct vop_device *vpdev, bool remove)
{
	void __iomem *dp = vpdev->hw_ops->get_remote_dp(vpdev);

	if (!dp)
		return;
	mutex_lock(&vi->vop_mutex);
	_vop_scan_devices(dp, vpdev, remove, vpdev->dnode);
	mutex_unlock(&vi->vop_mutex);
}

/*
 * vop_hotplug_device tries to find changes in the device page.
 */
static void vop_hotplug_devices(struct work_struct *work)
{
	struct vop_info *vi = container_of(work, struct vop_info,
					     hotplug_work);

	vop_scan_devices(vi, vi->vpdev, !REMOVE_DEVICES);
}

/*
 * Interrupt handler for hot plug/config changes etc.
 */
static irqreturn_t vop_extint_handler(int irq, void *data)
{
	struct vop_info *vi = data;
	struct mic_bootparam __iomem *bp;
	struct vop_device *vpdev = vi->vpdev;

	bp = vpdev->hw_ops->get_remote_dp(vpdev);
	dev_dbg(&vpdev->dev, "%s %d hotplug work\n",
		__func__, __LINE__);
	vpdev->hw_ops->ack_interrupt(vpdev, ioread8(&bp->h2c_config_db));
	schedule_work(&vi->hotplug_work);
	return IRQ_HANDLED;
}

static int vop_driver_probe(struct vop_device *vpdev)
{
	struct vop_info *vi;
	int rc;

	vi = kzalloc(sizeof(*vi), GFP_KERNEL);
	if (!vi) {
		rc = -ENOMEM;
		goto exit;
	}
	dev_set_drvdata(&vpdev->dev, vi);
	vi->vpdev = vpdev;

	mutex_init(&vi->vop_mutex);
	INIT_WORK(&vi->hotplug_work, vop_hotplug_devices);
	if (vpdev->dnode) {
		rc = vop_host_init(vi);
		if (rc < 0)
			goto free;
	} else {
		struct mic_bootparam __iomem *bootparam;

		vop_scan_devices(vi, vpdev, !REMOVE_DEVICES);

		vi->h2c_config_db = vpdev->hw_ops->next_db(vpdev);
		vi->cookie = vpdev->hw_ops->request_irq(vpdev,
							vop_extint_handler,
							"virtio_config_intr",
							vi, vi->h2c_config_db);
		if (IS_ERR(vi->cookie)) {
			rc = PTR_ERR(vi->cookie);
			goto free;
		}
		bootparam = vpdev->hw_ops->get_remote_dp(vpdev);
		iowrite8(vi->h2c_config_db, &bootparam->h2c_config_db);
	}
	vop_init_debugfs(vi);
	return 0;
free:
	kfree(vi);
exit:
	return rc;
}

static void vop_driver_remove(struct vop_device *vpdev)
{
	struct vop_info *vi = dev_get_drvdata(&vpdev->dev);

	if (vpdev->dnode) {
		vop_host_uninit(vi);
	} else {
		struct mic_bootparam __iomem *bootparam =
			vpdev->hw_ops->get_remote_dp(vpdev);
		if (bootparam)
			iowrite8(-1, &bootparam->h2c_config_db);
		vpdev->hw_ops->free_irq(vpdev, vi->cookie, vi);
		flush_work(&vi->hotplug_work);
		vop_scan_devices(vi, vpdev, REMOVE_DEVICES);
	}
	vop_exit_debugfs(vi);
	kfree(vi);
}

static struct vop_device_id id_table[] = {
	{ VOP_DEV_TRNSP, VOP_DEV_ANY_ID },
	{ 0 },
};

static struct vop_driver vop_driver = {
	.driver.name =	KBUILD_MODNAME,
	.driver.owner =	THIS_MODULE,
	.id_table = id_table,
	.probe = vop_driver_probe,
	.remove = vop_driver_remove,
};

module_vop_driver(vop_driver);

MODULE_DEVICE_TABLE(mbus, id_table);
MODULE_AUTHOR("Intel Corporation");
MODULE_DESCRIPTION("Intel(R) Virtio Over PCIe (VOP) driver");
MODULE_LICENSE("GPL v2");<|MERGE_RESOLUTION|>--- conflicted
+++ resolved
@@ -347,7 +347,6 @@
 		dev_err(_vop_dev(vdev), "%s %d err %d\n",
 			__func__, __LINE__, err);
 		goto unmap;
-<<<<<<< HEAD
 	}
 
 	vq = vop_new_virtqueue(index, le16_to_cpu(config.num), dev, ctx,
@@ -358,18 +357,6 @@
 		goto free_used;
 	}
 
-=======
-	}
-
-	vq = vop_new_virtqueue(index, le16_to_cpu(config.num), dev, ctx,
-			       (void __force *)va, vop_notify, callback,
-			       name, used);
-	if (!vq) {
-		err = -ENOMEM;
-		goto free_used;
-	}
-
->>>>>>> 0ecfebd2
 	vdev->used[index] = dma_map_single(&vpdev->dev, used,
 					    vdev->used_size[index],
 					    DMA_BIDIRECTIONAL);
