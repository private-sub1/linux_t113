--- conflicted
+++ resolved
@@ -3625,10 +3625,7 @@
 		*args = p;
 		return 0;
 	}
-<<<<<<< HEAD
-=======
 	p += 1;
->>>>>>> df0cc57e
 	while (1) {
 		vmcs = strtoull(p, &p, 0);
 		if (errno)
@@ -3757,20 +3754,6 @@
 
 	if (!(pt->synth_opts.log_plus_flags & AUXTRACE_LOG_FLG_USE_STDOUT))
 		intel_pt_log_set_name(INTEL_PT_PMU_NAME);
-
-	if (session->itrace_synth_opts->set) {
-		pt->synth_opts = *session->itrace_synth_opts;
-	} else {
-		struct itrace_synth_opts *opts = session->itrace_synth_opts;
-
-		itrace_synth_opts__set_default(&pt->synth_opts, opts->default_no_sample);
-		if (!opts->default_no_sample && !opts->inject) {
-			pt->synth_opts.branches = false;
-			pt->synth_opts.callchain = true;
-			pt->synth_opts.add_callchain = true;
-		}
-		pt->synth_opts.thread_stack = opts->thread_stack;
-	}
 
 	pt->session = session;
 	pt->machine = &session->machines.host; /* No kvm support */
