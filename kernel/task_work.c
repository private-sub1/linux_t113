--- conflicted
+++ resolved
@@ -6,20 +6,14 @@
 
 static struct callback_head work_exited; /* all we need is ->next == NULL */
 
-<<<<<<< HEAD
-=======
 #ifdef CONFIG_IRQ_WORK
->>>>>>> 9cacb32a
 static void task_work_set_notify_irq(struct irq_work *entry)
 {
 	test_and_set_tsk_thread_flag(current, TIF_NOTIFY_RESUME);
 }
 static DEFINE_PER_CPU(struct irq_work, irq_work_NMI_resume) =
 	IRQ_WORK_INIT_HARD(task_work_set_notify_irq);
-<<<<<<< HEAD
-=======
 #endif
->>>>>>> 9cacb32a
 
 /**
  * task_work_add - ask the @task to execute @work->func()
@@ -65,11 +59,8 @@
 	if (notify == TWA_NMI_CURRENT) {
 		if (WARN_ON_ONCE(task != current))
 			return -EINVAL;
-<<<<<<< HEAD
-=======
 		if (!IS_ENABLED(CONFIG_IRQ_WORK))
 			return -EINVAL;
->>>>>>> 9cacb32a
 	} else {
 		/* record the work call stack in order to print it in KASAN reports */
 		kasan_record_aux_stack(work);
@@ -94,17 +85,11 @@
 	case TWA_SIGNAL_NO_IPI:
 		__set_notify_signal(task);
 		break;
-<<<<<<< HEAD
-	case TWA_NMI_CURRENT:
-		irq_work_queue(this_cpu_ptr(&irq_work_NMI_resume));
-		break;
-=======
 #ifdef CONFIG_IRQ_WORK
 	case TWA_NMI_CURRENT:
 		irq_work_queue(this_cpu_ptr(&irq_work_NMI_resume));
 		break;
 #endif
->>>>>>> 9cacb32a
 	default:
 		WARN_ON_ONCE(1);
 		break;
