// SPDX-License-Identifier: GPL-2.0-or-later
/*
 * Copyright (C) 2017-2023 Oracle.  All Rights Reserved.
 * Author: Darrick J. Wong <djwong@kernel.org>
 *
 * NOTE: none of these tracepoints shall be considered a stable kernel ABI
 * as they can change at any time.  See xfs_trace.h for documentation of
 * specific units found in tracepoint output.
 */
#undef TRACE_SYSTEM
#define TRACE_SYSTEM xfs_scrub

#if !defined(_TRACE_XFS_SCRUB_TRACE_H) || defined(TRACE_HEADER_MULTI_READ)
#define _TRACE_XFS_SCRUB_TRACE_H

#include <linux/tracepoint.h>
#include "xfs_bit.h"
#include "xfs_quota_defs.h"

struct xfs_scrub;
struct xfile;
struct xfarray;
struct xfarray_sortinfo;
struct xchk_dqiter;
struct xchk_iscan;
struct xchk_nlink;
struct xchk_fscounters;
struct xfs_rmap_update_params;
<<<<<<< HEAD
=======
struct xfs_parent_rec;
enum xchk_dirpath_outcome;
struct xchk_dirtree;
struct xchk_dirtree_outcomes;
>>>>>>> 0c383648

/*
 * ftrace's __print_symbolic requires that all enum values be wrapped in the
 * TRACE_DEFINE_ENUM macro so that the enum value can be encoded in the ftrace
 * ring buffer.  Somehow this was only worth mentioning in the ftrace sample
 * code.
 */
TRACE_DEFINE_ENUM(XFS_REFC_DOMAIN_SHARED);
TRACE_DEFINE_ENUM(XFS_REFC_DOMAIN_COW);

TRACE_DEFINE_ENUM(XFS_SCRUB_TYPE_PROBE);
TRACE_DEFINE_ENUM(XFS_SCRUB_TYPE_SB);
TRACE_DEFINE_ENUM(XFS_SCRUB_TYPE_AGF);
TRACE_DEFINE_ENUM(XFS_SCRUB_TYPE_AGFL);
TRACE_DEFINE_ENUM(XFS_SCRUB_TYPE_AGI);
TRACE_DEFINE_ENUM(XFS_SCRUB_TYPE_BNOBT);
TRACE_DEFINE_ENUM(XFS_SCRUB_TYPE_CNTBT);
TRACE_DEFINE_ENUM(XFS_SCRUB_TYPE_INOBT);
TRACE_DEFINE_ENUM(XFS_SCRUB_TYPE_FINOBT);
TRACE_DEFINE_ENUM(XFS_SCRUB_TYPE_RMAPBT);
TRACE_DEFINE_ENUM(XFS_SCRUB_TYPE_REFCNTBT);
TRACE_DEFINE_ENUM(XFS_SCRUB_TYPE_INODE);
TRACE_DEFINE_ENUM(XFS_SCRUB_TYPE_BMBTD);
TRACE_DEFINE_ENUM(XFS_SCRUB_TYPE_BMBTA);
TRACE_DEFINE_ENUM(XFS_SCRUB_TYPE_BMBTC);
TRACE_DEFINE_ENUM(XFS_SCRUB_TYPE_DIR);
TRACE_DEFINE_ENUM(XFS_SCRUB_TYPE_XATTR);
TRACE_DEFINE_ENUM(XFS_SCRUB_TYPE_SYMLINK);
TRACE_DEFINE_ENUM(XFS_SCRUB_TYPE_PARENT);
TRACE_DEFINE_ENUM(XFS_SCRUB_TYPE_RTBITMAP);
TRACE_DEFINE_ENUM(XFS_SCRUB_TYPE_RTSUM);
TRACE_DEFINE_ENUM(XFS_SCRUB_TYPE_UQUOTA);
TRACE_DEFINE_ENUM(XFS_SCRUB_TYPE_GQUOTA);
TRACE_DEFINE_ENUM(XFS_SCRUB_TYPE_PQUOTA);
TRACE_DEFINE_ENUM(XFS_SCRUB_TYPE_FSCOUNTERS);
TRACE_DEFINE_ENUM(XFS_SCRUB_TYPE_QUOTACHECK);
TRACE_DEFINE_ENUM(XFS_SCRUB_TYPE_NLINKS);
TRACE_DEFINE_ENUM(XFS_SCRUB_TYPE_HEALTHY);
<<<<<<< HEAD
=======
TRACE_DEFINE_ENUM(XFS_SCRUB_TYPE_DIRTREE);
TRACE_DEFINE_ENUM(XFS_SCRUB_TYPE_BARRIER);
>>>>>>> 0c383648

#define XFS_SCRUB_TYPE_STRINGS \
	{ XFS_SCRUB_TYPE_PROBE,		"probe" }, \
	{ XFS_SCRUB_TYPE_SB,		"sb" }, \
	{ XFS_SCRUB_TYPE_AGF,		"agf" }, \
	{ XFS_SCRUB_TYPE_AGFL,		"agfl" }, \
	{ XFS_SCRUB_TYPE_AGI,		"agi" }, \
	{ XFS_SCRUB_TYPE_BNOBT,		"bnobt" }, \
	{ XFS_SCRUB_TYPE_CNTBT,		"cntbt" }, \
	{ XFS_SCRUB_TYPE_INOBT,		"inobt" }, \
	{ XFS_SCRUB_TYPE_FINOBT,	"finobt" }, \
	{ XFS_SCRUB_TYPE_RMAPBT,	"rmapbt" }, \
	{ XFS_SCRUB_TYPE_REFCNTBT,	"refcountbt" }, \
	{ XFS_SCRUB_TYPE_INODE,		"inode" }, \
	{ XFS_SCRUB_TYPE_BMBTD,		"bmapbtd" }, \
	{ XFS_SCRUB_TYPE_BMBTA,		"bmapbta" }, \
	{ XFS_SCRUB_TYPE_BMBTC,		"bmapbtc" }, \
	{ XFS_SCRUB_TYPE_DIR,		"directory" }, \
	{ XFS_SCRUB_TYPE_XATTR,		"xattr" }, \
	{ XFS_SCRUB_TYPE_SYMLINK,	"symlink" }, \
	{ XFS_SCRUB_TYPE_PARENT,	"parent" }, \
	{ XFS_SCRUB_TYPE_RTBITMAP,	"rtbitmap" }, \
	{ XFS_SCRUB_TYPE_RTSUM,		"rtsummary" }, \
	{ XFS_SCRUB_TYPE_UQUOTA,	"usrquota" }, \
	{ XFS_SCRUB_TYPE_GQUOTA,	"grpquota" }, \
	{ XFS_SCRUB_TYPE_PQUOTA,	"prjquota" }, \
	{ XFS_SCRUB_TYPE_FSCOUNTERS,	"fscounters" }, \
	{ XFS_SCRUB_TYPE_QUOTACHECK,	"quotacheck" }, \
	{ XFS_SCRUB_TYPE_NLINKS,	"nlinks" }, \
<<<<<<< HEAD
	{ XFS_SCRUB_TYPE_HEALTHY,	"healthy" }
=======
	{ XFS_SCRUB_TYPE_HEALTHY,	"healthy" }, \
	{ XFS_SCRUB_TYPE_DIRTREE,	"dirtree" }, \
	{ XFS_SCRUB_TYPE_BARRIER,	"barrier" }
>>>>>>> 0c383648

#define XFS_SCRUB_FLAG_STRINGS \
	{ XFS_SCRUB_IFLAG_REPAIR,		"repair" }, \
	{ XFS_SCRUB_OFLAG_CORRUPT,		"corrupt" }, \
	{ XFS_SCRUB_OFLAG_PREEN,		"preen" }, \
	{ XFS_SCRUB_OFLAG_XFAIL,		"xfail" }, \
	{ XFS_SCRUB_OFLAG_XCORRUPT,		"xcorrupt" }, \
	{ XFS_SCRUB_OFLAG_INCOMPLETE,		"incomplete" }, \
	{ XFS_SCRUB_OFLAG_WARNING,		"warning" }, \
	{ XFS_SCRUB_OFLAG_NO_REPAIR_NEEDED,	"norepair" }, \
	{ XFS_SCRUB_IFLAG_FORCE_REBUILD,	"rebuild" }

#define XFS_SCRUB_STATE_STRINGS \
	{ XCHK_TRY_HARDER,			"try_harder" }, \
	{ XCHK_HAVE_FREEZE_PROT,		"nofreeze" }, \
	{ XCHK_FSGATES_DRAIN,			"fsgates_drain" }, \
	{ XCHK_NEED_DRAIN,			"need_drain" }, \
	{ XCHK_FSGATES_QUOTA,			"fsgates_quota" }, \
	{ XCHK_FSGATES_DIRENTS,			"fsgates_dirents" }, \
	{ XCHK_FSGATES_RMAP,			"fsgates_rmap" }, \
	{ XREP_RESET_PERAG_RESV,		"reset_perag_resv" }, \
	{ XREP_ALREADY_FIXED,			"already_fixed" }

TRACE_DEFINE_ENUM(XFS_RMAP_MAP);
TRACE_DEFINE_ENUM(XFS_RMAP_MAP_SHARED);
TRACE_DEFINE_ENUM(XFS_RMAP_UNMAP);
TRACE_DEFINE_ENUM(XFS_RMAP_UNMAP_SHARED);
TRACE_DEFINE_ENUM(XFS_RMAP_CONVERT);
TRACE_DEFINE_ENUM(XFS_RMAP_CONVERT_SHARED);
TRACE_DEFINE_ENUM(XFS_RMAP_ALLOC);
TRACE_DEFINE_ENUM(XFS_RMAP_FREE);

DECLARE_EVENT_CLASS(xchk_class,
	TP_PROTO(struct xfs_inode *ip, struct xfs_scrub_metadata *sm,
		 int error),
	TP_ARGS(ip, sm, error),
	TP_STRUCT__entry(
		__field(dev_t, dev)
		__field(xfs_ino_t, ino)
		__field(unsigned int, type)
		__field(xfs_agnumber_t, agno)
		__field(xfs_ino_t, inum)
		__field(unsigned int, gen)
		__field(unsigned int, flags)
		__field(int, error)
	),
	TP_fast_assign(
		__entry->dev = ip->i_mount->m_super->s_dev;
		__entry->ino = ip->i_ino;
		__entry->type = sm->sm_type;
		__entry->agno = sm->sm_agno;
		__entry->inum = sm->sm_ino;
		__entry->gen = sm->sm_gen;
		__entry->flags = sm->sm_flags;
		__entry->error = error;
	),
	TP_printk("dev %d:%d ino 0x%llx type %s agno 0x%x inum 0x%llx gen 0x%x flags (%s) error %d",
		  MAJOR(__entry->dev), MINOR(__entry->dev),
		  __entry->ino,
		  __print_symbolic(__entry->type, XFS_SCRUB_TYPE_STRINGS),
		  __entry->agno,
		  __entry->inum,
		  __entry->gen,
		  __print_flags(__entry->flags, "|", XFS_SCRUB_FLAG_STRINGS),
		  __entry->error)
)
#define DEFINE_SCRUB_EVENT(name) \
DEFINE_EVENT(xchk_class, name, \
	TP_PROTO(struct xfs_inode *ip, struct xfs_scrub_metadata *sm, \
		 int error), \
	TP_ARGS(ip, sm, error))

DEFINE_SCRUB_EVENT(xchk_start);
DEFINE_SCRUB_EVENT(xchk_done);
DEFINE_SCRUB_EVENT(xchk_deadlock_retry);
DEFINE_SCRUB_EVENT(xchk_dirtree_start);
DEFINE_SCRUB_EVENT(xchk_dirtree_done);
DEFINE_SCRUB_EVENT(xrep_attempt);
DEFINE_SCRUB_EVENT(xrep_done);

DECLARE_EVENT_CLASS(xchk_fsgate_class,
	TP_PROTO(struct xfs_scrub *sc, unsigned int fsgate_flags),
	TP_ARGS(sc, fsgate_flags),
	TP_STRUCT__entry(
		__field(dev_t, dev)
		__field(unsigned int, type)
		__field(unsigned int, fsgate_flags)
	),
	TP_fast_assign(
		__entry->dev = sc->mp->m_super->s_dev;
		__entry->type = sc->sm->sm_type;
		__entry->fsgate_flags = fsgate_flags;
	),
	TP_printk("dev %d:%d type %s fsgates '%s'",
		  MAJOR(__entry->dev), MINOR(__entry->dev),
		  __print_symbolic(__entry->type, XFS_SCRUB_TYPE_STRINGS),
		  __print_flags(__entry->fsgate_flags, "|", XFS_SCRUB_STATE_STRINGS))
)

#define DEFINE_SCRUB_FSHOOK_EVENT(name) \
DEFINE_EVENT(xchk_fsgate_class, name, \
	TP_PROTO(struct xfs_scrub *sc, unsigned int fsgates_flags), \
	TP_ARGS(sc, fsgates_flags))

DEFINE_SCRUB_FSHOOK_EVENT(xchk_fsgates_enable);
DEFINE_SCRUB_FSHOOK_EVENT(xchk_fsgates_disable);

DECLARE_EVENT_CLASS(xchk_vector_head_class,
	TP_PROTO(struct xfs_inode *ip, struct xfs_scrub_vec_head *vhead),
	TP_ARGS(ip, vhead),
	TP_STRUCT__entry(
		__field(dev_t, dev)
		__field(xfs_ino_t, ino)
		__field(xfs_agnumber_t, agno)
		__field(xfs_ino_t, inum)
		__field(unsigned int, gen)
		__field(unsigned int, flags)
		__field(unsigned short, rest_us)
		__field(unsigned short, nr_vecs)
	),
	TP_fast_assign(
		__entry->dev = ip->i_mount->m_super->s_dev;
		__entry->ino = ip->i_ino;
		__entry->agno = vhead->svh_agno;
		__entry->inum = vhead->svh_ino;
		__entry->gen = vhead->svh_gen;
		__entry->flags = vhead->svh_flags;
		__entry->rest_us = vhead->svh_rest_us;
		__entry->nr_vecs = vhead->svh_nr;
	),
	TP_printk("dev %d:%d ino 0x%llx agno 0x%x inum 0x%llx gen 0x%x flags 0x%x rest_us %u nr_vecs %u",
		  MAJOR(__entry->dev), MINOR(__entry->dev),
		  __entry->ino,
		  __entry->agno,
		  __entry->inum,
		  __entry->gen,
		  __entry->flags,
		  __entry->rest_us,
		  __entry->nr_vecs)
)
#define DEFINE_SCRUBV_HEAD_EVENT(name) \
DEFINE_EVENT(xchk_vector_head_class, name, \
	TP_PROTO(struct xfs_inode *ip, struct xfs_scrub_vec_head *vhead), \
	TP_ARGS(ip, vhead))

DEFINE_SCRUBV_HEAD_EVENT(xchk_scrubv_start);

DECLARE_EVENT_CLASS(xchk_vector_class,
	TP_PROTO(struct xfs_mount *mp, struct xfs_scrub_vec_head *vhead,
		 unsigned int vec_nr, struct xfs_scrub_vec *v),
	TP_ARGS(mp, vhead, vec_nr, v),
	TP_STRUCT__entry(
		__field(dev_t, dev)
		__field(unsigned int, vec_nr)
		__field(unsigned int, vec_type)
		__field(unsigned int, vec_flags)
		__field(int, vec_ret)
	),
	TP_fast_assign(
		__entry->dev = mp->m_super->s_dev;
		__entry->vec_nr = vec_nr;
		__entry->vec_type = v->sv_type;
		__entry->vec_flags = v->sv_flags;
		__entry->vec_ret = v->sv_ret;
	),
	TP_printk("dev %d:%d vec[%u] type %s flags %s ret %d",
		  MAJOR(__entry->dev), MINOR(__entry->dev),
		  __entry->vec_nr,
		  __print_symbolic(__entry->vec_type, XFS_SCRUB_TYPE_STRINGS),
		  __print_flags(__entry->vec_flags, "|", XFS_SCRUB_FLAG_STRINGS),
		  __entry->vec_ret)
)
#define DEFINE_SCRUBV_EVENT(name) \
DEFINE_EVENT(xchk_vector_class, name, \
	TP_PROTO(struct xfs_mount *mp, struct xfs_scrub_vec_head *vhead, \
		 unsigned int vec_nr, struct xfs_scrub_vec *v), \
	TP_ARGS(mp, vhead, vec_nr, v))

DEFINE_SCRUBV_EVENT(xchk_scrubv_barrier_fail);
DEFINE_SCRUBV_EVENT(xchk_scrubv_item);
DEFINE_SCRUBV_EVENT(xchk_scrubv_outcome);

TRACE_EVENT(xchk_op_error,
	TP_PROTO(struct xfs_scrub *sc, xfs_agnumber_t agno,
		 xfs_agblock_t bno, int error, void *ret_ip),
	TP_ARGS(sc, agno, bno, error, ret_ip),
	TP_STRUCT__entry(
		__field(dev_t, dev)
		__field(unsigned int, type)
		__field(xfs_agnumber_t, agno)
		__field(xfs_agblock_t, bno)
		__field(int, error)
		__field(void *, ret_ip)
	),
	TP_fast_assign(
		__entry->dev = sc->mp->m_super->s_dev;
		__entry->type = sc->sm->sm_type;
		__entry->agno = agno;
		__entry->bno = bno;
		__entry->error = error;
		__entry->ret_ip = ret_ip;
	),
	TP_printk("dev %d:%d type %s agno 0x%x agbno 0x%x error %d ret_ip %pS",
		  MAJOR(__entry->dev), MINOR(__entry->dev),
		  __print_symbolic(__entry->type, XFS_SCRUB_TYPE_STRINGS),
		  __entry->agno,
		  __entry->bno,
		  __entry->error,
		  __entry->ret_ip)
);

TRACE_EVENT(xchk_file_op_error,
	TP_PROTO(struct xfs_scrub *sc, int whichfork,
		 xfs_fileoff_t offset, int error, void *ret_ip),
	TP_ARGS(sc, whichfork, offset, error, ret_ip),
	TP_STRUCT__entry(
		__field(dev_t, dev)
		__field(xfs_ino_t, ino)
		__field(int, whichfork)
		__field(unsigned int, type)
		__field(xfs_fileoff_t, offset)
		__field(int, error)
		__field(void *, ret_ip)
	),
	TP_fast_assign(
		__entry->dev = sc->ip->i_mount->m_super->s_dev;
		__entry->ino = sc->ip->i_ino;
		__entry->whichfork = whichfork;
		__entry->type = sc->sm->sm_type;
		__entry->offset = offset;
		__entry->error = error;
		__entry->ret_ip = ret_ip;
	),
	TP_printk("dev %d:%d ino 0x%llx fork %s type %s fileoff 0x%llx error %d ret_ip %pS",
		  MAJOR(__entry->dev), MINOR(__entry->dev),
		  __entry->ino,
		  __print_symbolic(__entry->whichfork, XFS_WHICHFORK_STRINGS),
		  __print_symbolic(__entry->type, XFS_SCRUB_TYPE_STRINGS),
		  __entry->offset,
		  __entry->error,
		  __entry->ret_ip)
);

DECLARE_EVENT_CLASS(xchk_block_error_class,
	TP_PROTO(struct xfs_scrub *sc, xfs_daddr_t daddr, void *ret_ip),
	TP_ARGS(sc, daddr, ret_ip),
	TP_STRUCT__entry(
		__field(dev_t, dev)
		__field(unsigned int, type)
		__field(xfs_agnumber_t, agno)
		__field(xfs_agblock_t, agbno)
		__field(void *, ret_ip)
	),
	TP_fast_assign(
		__entry->dev = sc->mp->m_super->s_dev;
		__entry->type = sc->sm->sm_type;
		__entry->agno = xfs_daddr_to_agno(sc->mp, daddr);
		__entry->agbno = xfs_daddr_to_agbno(sc->mp, daddr);
		__entry->ret_ip = ret_ip;
	),
	TP_printk("dev %d:%d type %s agno 0x%x agbno 0x%x ret_ip %pS",
		  MAJOR(__entry->dev), MINOR(__entry->dev),
		  __print_symbolic(__entry->type, XFS_SCRUB_TYPE_STRINGS),
		  __entry->agno,
		  __entry->agbno,
		  __entry->ret_ip)
)

#define DEFINE_SCRUB_BLOCK_ERROR_EVENT(name) \
DEFINE_EVENT(xchk_block_error_class, name, \
	TP_PROTO(struct xfs_scrub *sc, xfs_daddr_t daddr, \
		 void *ret_ip), \
	TP_ARGS(sc, daddr, ret_ip))

DEFINE_SCRUB_BLOCK_ERROR_EVENT(xchk_fs_error);
DEFINE_SCRUB_BLOCK_ERROR_EVENT(xchk_block_error);
DEFINE_SCRUB_BLOCK_ERROR_EVENT(xchk_block_preen);

DECLARE_EVENT_CLASS(xchk_ino_error_class,
	TP_PROTO(struct xfs_scrub *sc, xfs_ino_t ino, void *ret_ip),
	TP_ARGS(sc, ino, ret_ip),
	TP_STRUCT__entry(
		__field(dev_t, dev)
		__field(xfs_ino_t, ino)
		__field(unsigned int, type)
		__field(void *, ret_ip)
	),
	TP_fast_assign(
		__entry->dev = sc->mp->m_super->s_dev;
		__entry->ino = ino;
		__entry->type = sc->sm->sm_type;
		__entry->ret_ip = ret_ip;
	),
	TP_printk("dev %d:%d ino 0x%llx type %s ret_ip %pS",
		  MAJOR(__entry->dev), MINOR(__entry->dev),
		  __entry->ino,
		  __print_symbolic(__entry->type, XFS_SCRUB_TYPE_STRINGS),
		  __entry->ret_ip)
)

#define DEFINE_SCRUB_INO_ERROR_EVENT(name) \
DEFINE_EVENT(xchk_ino_error_class, name, \
	TP_PROTO(struct xfs_scrub *sc, xfs_ino_t ino, \
		 void *ret_ip), \
	TP_ARGS(sc, ino, ret_ip))

DEFINE_SCRUB_INO_ERROR_EVENT(xchk_ino_error);
DEFINE_SCRUB_INO_ERROR_EVENT(xchk_ino_preen);
DEFINE_SCRUB_INO_ERROR_EVENT(xchk_ino_warning);

DECLARE_EVENT_CLASS(xchk_fblock_error_class,
	TP_PROTO(struct xfs_scrub *sc, int whichfork,
		 xfs_fileoff_t offset, void *ret_ip),
	TP_ARGS(sc, whichfork, offset, ret_ip),
	TP_STRUCT__entry(
		__field(dev_t, dev)
		__field(xfs_ino_t, ino)
		__field(int, whichfork)
		__field(unsigned int, type)
		__field(xfs_fileoff_t, offset)
		__field(void *, ret_ip)
	),
	TP_fast_assign(
		__entry->dev = sc->ip->i_mount->m_super->s_dev;
		__entry->ino = sc->ip->i_ino;
		__entry->whichfork = whichfork;
		__entry->type = sc->sm->sm_type;
		__entry->offset = offset;
		__entry->ret_ip = ret_ip;
	),
	TP_printk("dev %d:%d ino 0x%llx fork %s type %s fileoff 0x%llx ret_ip %pS",
		  MAJOR(__entry->dev), MINOR(__entry->dev),
		  __entry->ino,
		  __print_symbolic(__entry->whichfork, XFS_WHICHFORK_STRINGS),
		  __print_symbolic(__entry->type, XFS_SCRUB_TYPE_STRINGS),
		  __entry->offset,
		  __entry->ret_ip)
);

#define DEFINE_SCRUB_FBLOCK_ERROR_EVENT(name) \
DEFINE_EVENT(xchk_fblock_error_class, name, \
	TP_PROTO(struct xfs_scrub *sc, int whichfork, \
		 xfs_fileoff_t offset, void *ret_ip), \
	TP_ARGS(sc, whichfork, offset, ret_ip))

DEFINE_SCRUB_FBLOCK_ERROR_EVENT(xchk_fblock_error);
DEFINE_SCRUB_FBLOCK_ERROR_EVENT(xchk_fblock_warning);
DEFINE_SCRUB_FBLOCK_ERROR_EVENT(xchk_fblock_preen);

#ifdef CONFIG_XFS_QUOTA
DECLARE_EVENT_CLASS(xchk_dqiter_class,
	TP_PROTO(struct xchk_dqiter *cursor, uint64_t id),
	TP_ARGS(cursor, id),
	TP_STRUCT__entry(
		__field(dev_t, dev)
		__field(xfs_dqtype_t, dqtype)
		__field(xfs_ino_t, ino)
		__field(unsigned long long, cur_id)
		__field(unsigned long long, id)
		__field(xfs_fileoff_t, startoff)
		__field(xfs_fsblock_t, startblock)
		__field(xfs_filblks_t, blockcount)
		__field(xfs_exntst_t, state)
	),
	TP_fast_assign(
		__entry->dev = cursor->sc->ip->i_mount->m_super->s_dev;
		__entry->dqtype = cursor->dqtype;
		__entry->ino = cursor->quota_ip->i_ino;
		__entry->cur_id = cursor->id;
		__entry->startoff = cursor->bmap.br_startoff;
		__entry->startblock = cursor->bmap.br_startblock;
		__entry->blockcount = cursor->bmap.br_blockcount;
		__entry->state = cursor->bmap.br_state;
		__entry->id = id;
	),
	TP_printk("dev %d:%d dquot type %s ino 0x%llx cursor_id 0x%llx startoff 0x%llx startblock 0x%llx blockcount 0x%llx state %u id 0x%llx",
		  MAJOR(__entry->dev), MINOR(__entry->dev),
		  __print_symbolic(__entry->dqtype, XFS_DQTYPE_STRINGS),
		  __entry->ino,
		  __entry->cur_id,
		  __entry->startoff,
		  __entry->startblock,
		  __entry->blockcount,
		  __entry->state,
		  __entry->id)
);

#define DEFINE_SCRUB_DQITER_EVENT(name) \
DEFINE_EVENT(xchk_dqiter_class, name, \
	TP_PROTO(struct xchk_dqiter *cursor, uint64_t id), \
	TP_ARGS(cursor, id))
DEFINE_SCRUB_DQITER_EVENT(xchk_dquot_iter_revalidate_bmap);
DEFINE_SCRUB_DQITER_EVENT(xchk_dquot_iter_advance_bmap);
DEFINE_SCRUB_DQITER_EVENT(xchk_dquot_iter_advance_incore);
DEFINE_SCRUB_DQITER_EVENT(xchk_dquot_iter);

TRACE_EVENT(xchk_qcheck_error,
	TP_PROTO(struct xfs_scrub *sc, xfs_dqtype_t dqtype, xfs_dqid_t id,
		 void *ret_ip),
	TP_ARGS(sc, dqtype, id, ret_ip),
	TP_STRUCT__entry(
		__field(dev_t, dev)
		__field(xfs_dqtype_t, dqtype)
		__field(xfs_dqid_t, id)
		__field(void *, ret_ip)
	),
	TP_fast_assign(
		__entry->dev = sc->mp->m_super->s_dev;
		__entry->dqtype = dqtype;
		__entry->id = id;
		__entry->ret_ip = ret_ip;
	),
	TP_printk("dev %d:%d dquot type %s id 0x%x ret_ip %pS",
		  MAJOR(__entry->dev), MINOR(__entry->dev),
		  __print_symbolic(__entry->dqtype, XFS_DQTYPE_STRINGS),
		  __entry->id,
		  __entry->ret_ip)
);
#endif /* CONFIG_XFS_QUOTA */

#ifdef CONFIG_XFS_QUOTA
DECLARE_EVENT_CLASS(xchk_dqiter_class,
	TP_PROTO(struct xchk_dqiter *cursor, uint64_t id),
	TP_ARGS(cursor, id),
	TP_STRUCT__entry(
		__field(dev_t, dev)
		__field(xfs_dqtype_t, dqtype)
		__field(xfs_ino_t, ino)
		__field(unsigned long long, cur_id)
		__field(unsigned long long, id)
		__field(xfs_fileoff_t, startoff)
		__field(xfs_fsblock_t, startblock)
		__field(xfs_filblks_t, blockcount)
		__field(xfs_exntst_t, state)
	),
	TP_fast_assign(
		__entry->dev = cursor->sc->ip->i_mount->m_super->s_dev;
		__entry->dqtype = cursor->dqtype;
		__entry->ino = cursor->quota_ip->i_ino;
		__entry->cur_id = cursor->id;
		__entry->startoff = cursor->bmap.br_startoff;
		__entry->startblock = cursor->bmap.br_startblock;
		__entry->blockcount = cursor->bmap.br_blockcount;
		__entry->state = cursor->bmap.br_state;
		__entry->id = id;
	),
	TP_printk("dev %d:%d dquot type %s ino 0x%llx cursor_id 0x%llx startoff 0x%llx startblock 0x%llx blockcount 0x%llx state %u id 0x%llx",
		  MAJOR(__entry->dev), MINOR(__entry->dev),
		  __print_symbolic(__entry->dqtype, XFS_DQTYPE_STRINGS),
		  __entry->ino,
		  __entry->cur_id,
		  __entry->startoff,
		  __entry->startblock,
		  __entry->blockcount,
		  __entry->state,
		  __entry->id)
);

#define DEFINE_SCRUB_DQITER_EVENT(name) \
DEFINE_EVENT(xchk_dqiter_class, name, \
	TP_PROTO(struct xchk_dqiter *cursor, uint64_t id), \
	TP_ARGS(cursor, id))
DEFINE_SCRUB_DQITER_EVENT(xchk_dquot_iter_revalidate_bmap);
DEFINE_SCRUB_DQITER_EVENT(xchk_dquot_iter_advance_bmap);
DEFINE_SCRUB_DQITER_EVENT(xchk_dquot_iter_advance_incore);
DEFINE_SCRUB_DQITER_EVENT(xchk_dquot_iter);

TRACE_EVENT(xchk_qcheck_error,
	TP_PROTO(struct xfs_scrub *sc, xfs_dqtype_t dqtype, xfs_dqid_t id,
		 void *ret_ip),
	TP_ARGS(sc, dqtype, id, ret_ip),
	TP_STRUCT__entry(
		__field(dev_t, dev)
		__field(xfs_dqtype_t, dqtype)
		__field(xfs_dqid_t, id)
		__field(void *, ret_ip)
	),
	TP_fast_assign(
		__entry->dev = sc->mp->m_super->s_dev;
		__entry->dqtype = dqtype;
		__entry->id = id;
		__entry->ret_ip = ret_ip;
	),
	TP_printk("dev %d:%d dquot type %s id 0x%x ret_ip %pS",
		  MAJOR(__entry->dev), MINOR(__entry->dev),
		  __print_symbolic(__entry->dqtype, XFS_DQTYPE_STRINGS),
		  __entry->id,
		  __entry->ret_ip)
);
#endif /* CONFIG_XFS_QUOTA */

TRACE_EVENT(xchk_incomplete,
	TP_PROTO(struct xfs_scrub *sc, void *ret_ip),
	TP_ARGS(sc, ret_ip),
	TP_STRUCT__entry(
		__field(dev_t, dev)
		__field(unsigned int, type)
		__field(void *, ret_ip)
	),
	TP_fast_assign(
		__entry->dev = sc->mp->m_super->s_dev;
		__entry->type = sc->sm->sm_type;
		__entry->ret_ip = ret_ip;
	),
	TP_printk("dev %d:%d type %s ret_ip %pS",
		  MAJOR(__entry->dev), MINOR(__entry->dev),
		  __print_symbolic(__entry->type, XFS_SCRUB_TYPE_STRINGS),
		  __entry->ret_ip)
);

TRACE_EVENT(xchk_btree_op_error,
	TP_PROTO(struct xfs_scrub *sc, struct xfs_btree_cur *cur,
		 int level, int error, void *ret_ip),
	TP_ARGS(sc, cur, level, error, ret_ip),
	TP_STRUCT__entry(
		__field(dev_t, dev)
		__field(unsigned int, type)
		__string(name, cur->bc_ops->name)
		__field(int, level)
		__field(xfs_agnumber_t, agno)
		__field(xfs_agblock_t, bno)
		__field(int, ptr)
		__field(int, error)
		__field(void *, ret_ip)
	),
	TP_fast_assign(
		xfs_fsblock_t fsbno = xchk_btree_cur_fsbno(cur, level);

		__entry->dev = sc->mp->m_super->s_dev;
		__entry->type = sc->sm->sm_type;
<<<<<<< HEAD
		__assign_str(name, cur->bc_ops->name);
=======
		__assign_str(name);
>>>>>>> 0c383648
		__entry->level = level;
		__entry->agno = XFS_FSB_TO_AGNO(cur->bc_mp, fsbno);
		__entry->bno = XFS_FSB_TO_AGBNO(cur->bc_mp, fsbno);
		__entry->ptr = cur->bc_levels[level].ptr;
		__entry->error = error;
		__entry->ret_ip = ret_ip;
	),
	TP_printk("dev %d:%d type %s %sbt level %d ptr %d agno 0x%x agbno 0x%x error %d ret_ip %pS",
		  MAJOR(__entry->dev), MINOR(__entry->dev),
		  __print_symbolic(__entry->type, XFS_SCRUB_TYPE_STRINGS),
		  __get_str(name),
		  __entry->level,
		  __entry->ptr,
		  __entry->agno,
		  __entry->bno,
		  __entry->error,
		  __entry->ret_ip)
);

TRACE_EVENT(xchk_ifork_btree_op_error,
	TP_PROTO(struct xfs_scrub *sc, struct xfs_btree_cur *cur,
		 int level, int error, void *ret_ip),
	TP_ARGS(sc, cur, level, error, ret_ip),
	TP_STRUCT__entry(
		__field(dev_t, dev)
		__field(xfs_ino_t, ino)
		__field(int, whichfork)
		__field(unsigned int, type)
		__string(name, cur->bc_ops->name)
		__field(int, level)
		__field(int, ptr)
		__field(xfs_agnumber_t, agno)
		__field(xfs_agblock_t, bno)
		__field(int, error)
		__field(void *, ret_ip)
	),
	TP_fast_assign(
		xfs_fsblock_t fsbno = xchk_btree_cur_fsbno(cur, level);
		__entry->dev = sc->mp->m_super->s_dev;
		__entry->ino = sc->ip->i_ino;
		__entry->whichfork = cur->bc_ino.whichfork;
		__entry->type = sc->sm->sm_type;
<<<<<<< HEAD
		__assign_str(name, cur->bc_ops->name);
=======
		__assign_str(name);
>>>>>>> 0c383648
		__entry->level = level;
		__entry->ptr = cur->bc_levels[level].ptr;
		__entry->agno = XFS_FSB_TO_AGNO(cur->bc_mp, fsbno);
		__entry->bno = XFS_FSB_TO_AGBNO(cur->bc_mp, fsbno);
		__entry->error = error;
		__entry->ret_ip = ret_ip;
	),
	TP_printk("dev %d:%d ino 0x%llx fork %s type %s %sbt level %d ptr %d agno 0x%x agbno 0x%x error %d ret_ip %pS",
		  MAJOR(__entry->dev), MINOR(__entry->dev),
		  __entry->ino,
		  __print_symbolic(__entry->whichfork, XFS_WHICHFORK_STRINGS),
		  __print_symbolic(__entry->type, XFS_SCRUB_TYPE_STRINGS),
		  __get_str(name),
		  __entry->level,
		  __entry->ptr,
		  __entry->agno,
		  __entry->bno,
		  __entry->error,
		  __entry->ret_ip)
);

TRACE_EVENT(xchk_btree_error,
	TP_PROTO(struct xfs_scrub *sc, struct xfs_btree_cur *cur,
		 int level, void *ret_ip),
	TP_ARGS(sc, cur, level, ret_ip),
	TP_STRUCT__entry(
		__field(dev_t, dev)
		__field(unsigned int, type)
		__string(name, cur->bc_ops->name)
		__field(int, level)
		__field(xfs_agnumber_t, agno)
		__field(xfs_agblock_t, bno)
		__field(int, ptr)
		__field(void *, ret_ip)
	),
	TP_fast_assign(
		xfs_fsblock_t fsbno = xchk_btree_cur_fsbno(cur, level);
		__entry->dev = sc->mp->m_super->s_dev;
		__entry->type = sc->sm->sm_type;
<<<<<<< HEAD
		__assign_str(name, cur->bc_ops->name);
=======
		__assign_str(name);
>>>>>>> 0c383648
		__entry->level = level;
		__entry->agno = XFS_FSB_TO_AGNO(cur->bc_mp, fsbno);
		__entry->bno = XFS_FSB_TO_AGBNO(cur->bc_mp, fsbno);
		__entry->ptr = cur->bc_levels[level].ptr;
		__entry->ret_ip = ret_ip;
	),
	TP_printk("dev %d:%d type %s %sbt level %d ptr %d agno 0x%x agbno 0x%x ret_ip %pS",
		  MAJOR(__entry->dev), MINOR(__entry->dev),
		  __print_symbolic(__entry->type, XFS_SCRUB_TYPE_STRINGS),
		  __get_str(name),
		  __entry->level,
		  __entry->ptr,
		  __entry->agno,
		  __entry->bno,
		  __entry->ret_ip)
);

TRACE_EVENT(xchk_ifork_btree_error,
	TP_PROTO(struct xfs_scrub *sc, struct xfs_btree_cur *cur,
		 int level, void *ret_ip),
	TP_ARGS(sc, cur, level, ret_ip),
	TP_STRUCT__entry(
		__field(dev_t, dev)
		__field(xfs_ino_t, ino)
		__field(int, whichfork)
		__field(unsigned int, type)
		__string(name, cur->bc_ops->name)
		__field(int, level)
		__field(xfs_agnumber_t, agno)
		__field(xfs_agblock_t, bno)
		__field(int, ptr)
		__field(void *, ret_ip)
	),
	TP_fast_assign(
		xfs_fsblock_t fsbno = xchk_btree_cur_fsbno(cur, level);
		__entry->dev = sc->mp->m_super->s_dev;
		__entry->ino = sc->ip->i_ino;
		__entry->whichfork = cur->bc_ino.whichfork;
		__entry->type = sc->sm->sm_type;
<<<<<<< HEAD
		__assign_str(name, cur->bc_ops->name);
=======
		__assign_str(name);
>>>>>>> 0c383648
		__entry->level = level;
		__entry->agno = XFS_FSB_TO_AGNO(cur->bc_mp, fsbno);
		__entry->bno = XFS_FSB_TO_AGBNO(cur->bc_mp, fsbno);
		__entry->ptr = cur->bc_levels[level].ptr;
		__entry->ret_ip = ret_ip;
	),
	TP_printk("dev %d:%d ino 0x%llx fork %s type %s %sbt level %d ptr %d agno 0x%x agbno 0x%x ret_ip %pS",
		  MAJOR(__entry->dev), MINOR(__entry->dev),
		  __entry->ino,
		  __print_symbolic(__entry->whichfork, XFS_WHICHFORK_STRINGS),
		  __print_symbolic(__entry->type, XFS_SCRUB_TYPE_STRINGS),
		  __get_str(name),
		  __entry->level,
		  __entry->ptr,
		  __entry->agno,
		  __entry->bno,
		  __entry->ret_ip)
);

DECLARE_EVENT_CLASS(xchk_sbtree_class,
	TP_PROTO(struct xfs_scrub *sc, struct xfs_btree_cur *cur,
		 int level),
	TP_ARGS(sc, cur, level),
	TP_STRUCT__entry(
		__field(dev_t, dev)
		__field(int, type)
		__string(name, cur->bc_ops->name)
		__field(xfs_agnumber_t, agno)
		__field(xfs_agblock_t, bno)
		__field(int, level)
		__field(int, nlevels)
		__field(int, ptr)
	),
	TP_fast_assign(
		xfs_fsblock_t fsbno = xchk_btree_cur_fsbno(cur, level);

		__entry->dev = sc->mp->m_super->s_dev;
		__entry->type = sc->sm->sm_type;
<<<<<<< HEAD
		__assign_str(name, cur->bc_ops->name);
=======
		__assign_str(name);
>>>>>>> 0c383648
		__entry->agno = XFS_FSB_TO_AGNO(cur->bc_mp, fsbno);
		__entry->bno = XFS_FSB_TO_AGBNO(cur->bc_mp, fsbno);
		__entry->level = level;
		__entry->nlevels = cur->bc_nlevels;
		__entry->ptr = cur->bc_levels[level].ptr;
	),
	TP_printk("dev %d:%d type %s %sbt agno 0x%x agbno 0x%x level %d nlevels %d ptr %d",
		  MAJOR(__entry->dev), MINOR(__entry->dev),
		  __print_symbolic(__entry->type, XFS_SCRUB_TYPE_STRINGS),
		  __get_str(name),
		  __entry->agno,
		  __entry->bno,
		  __entry->level,
		  __entry->nlevels,
		  __entry->ptr)
)
#define DEFINE_SCRUB_SBTREE_EVENT(name) \
DEFINE_EVENT(xchk_sbtree_class, name, \
	TP_PROTO(struct xfs_scrub *sc, struct xfs_btree_cur *cur, \
		 int level), \
	TP_ARGS(sc, cur, level))

DEFINE_SCRUB_SBTREE_EVENT(xchk_btree_rec);
DEFINE_SCRUB_SBTREE_EVENT(xchk_btree_key);

TRACE_EVENT(xchk_xref_error,
	TP_PROTO(struct xfs_scrub *sc, int error, void *ret_ip),
	TP_ARGS(sc, error, ret_ip),
	TP_STRUCT__entry(
		__field(dev_t, dev)
		__field(int, type)
		__field(int, error)
		__field(void *, ret_ip)
	),
	TP_fast_assign(
		__entry->dev = sc->mp->m_super->s_dev;
		__entry->type = sc->sm->sm_type;
		__entry->error = error;
		__entry->ret_ip = ret_ip;
	),
	TP_printk("dev %d:%d type %s xref error %d ret_ip %pS",
		  MAJOR(__entry->dev), MINOR(__entry->dev),
		  __print_symbolic(__entry->type, XFS_SCRUB_TYPE_STRINGS),
		  __entry->error,
		  __entry->ret_ip)
);

TRACE_EVENT(xchk_iallocbt_check_cluster,
	TP_PROTO(struct xfs_mount *mp, xfs_agnumber_t agno,
		 xfs_agino_t startino, xfs_daddr_t map_daddr,
		 unsigned short map_len, unsigned int chunk_ino,
		 unsigned int nr_inodes, uint16_t cluster_mask,
		 uint16_t holemask, unsigned int cluster_ino),
	TP_ARGS(mp, agno, startino, map_daddr, map_len, chunk_ino, nr_inodes,
		cluster_mask, holemask, cluster_ino),
	TP_STRUCT__entry(
		__field(dev_t, dev)
		__field(xfs_agnumber_t, agno)
		__field(xfs_agino_t, startino)
		__field(xfs_daddr_t, map_daddr)
		__field(unsigned short, map_len)
		__field(unsigned int, chunk_ino)
		__field(unsigned int, nr_inodes)
		__field(unsigned int, cluster_ino)
		__field(uint16_t, cluster_mask)
		__field(uint16_t, holemask)
	),
	TP_fast_assign(
		__entry->dev = mp->m_super->s_dev;
		__entry->agno = agno;
		__entry->startino = startino;
		__entry->map_daddr = map_daddr;
		__entry->map_len = map_len;
		__entry->chunk_ino = chunk_ino;
		__entry->nr_inodes = nr_inodes;
		__entry->cluster_mask = cluster_mask;
		__entry->holemask = holemask;
		__entry->cluster_ino = cluster_ino;
	),
	TP_printk("dev %d:%d agno 0x%x startino 0x%x daddr 0x%llx bbcount 0x%x chunkino 0x%x nr_inodes %u cluster_mask 0x%x holemask 0x%x cluster_ino 0x%x",
		  MAJOR(__entry->dev), MINOR(__entry->dev),
		  __entry->agno,
		  __entry->startino,
		  __entry->map_daddr,
		  __entry->map_len,
		  __entry->chunk_ino,
		  __entry->nr_inodes,
		  __entry->cluster_mask,
		  __entry->holemask,
		  __entry->cluster_ino)
)

TRACE_EVENT(xchk_inode_is_allocated,
	TP_PROTO(struct xfs_inode *ip),
	TP_ARGS(ip),
	TP_STRUCT__entry(
		__field(dev_t, dev)
		__field(xfs_ino_t, ino)
		__field(unsigned long, iflags)
		__field(umode_t, mode)
	),
	TP_fast_assign(
		__entry->dev = VFS_I(ip)->i_sb->s_dev;
		__entry->ino = ip->i_ino;
		__entry->iflags = ip->i_flags;
		__entry->mode = VFS_I(ip)->i_mode;
	),
	TP_printk("dev %d:%d ino 0x%llx iflags 0x%lx mode 0x%x",
		  MAJOR(__entry->dev), MINOR(__entry->dev),
		  __entry->ino,
		  __entry->iflags,
		  __entry->mode)
);

TRACE_EVENT(xchk_fscounters_calc,
	TP_PROTO(struct xfs_mount *mp, uint64_t icount, uint64_t ifree,
		 uint64_t fdblocks, uint64_t delalloc),
	TP_ARGS(mp, icount, ifree, fdblocks, delalloc),
	TP_STRUCT__entry(
		__field(dev_t, dev)
		__field(int64_t, icount_sb)
		__field(uint64_t, icount_calculated)
		__field(int64_t, ifree_sb)
		__field(uint64_t, ifree_calculated)
		__field(int64_t, fdblocks_sb)
		__field(uint64_t, fdblocks_calculated)
		__field(uint64_t, delalloc)
	),
	TP_fast_assign(
		__entry->dev = mp->m_super->s_dev;
		__entry->icount_sb = mp->m_sb.sb_icount;
		__entry->icount_calculated = icount;
		__entry->ifree_sb = mp->m_sb.sb_ifree;
		__entry->ifree_calculated = ifree;
		__entry->fdblocks_sb = mp->m_sb.sb_fdblocks;
		__entry->fdblocks_calculated = fdblocks;
		__entry->delalloc = delalloc;
	),
	TP_printk("dev %d:%d icount %lld:%llu ifree %lld::%llu fdblocks %lld::%llu delalloc %llu",
		  MAJOR(__entry->dev), MINOR(__entry->dev),
		  __entry->icount_sb,
		  __entry->icount_calculated,
		  __entry->ifree_sb,
		  __entry->ifree_calculated,
		  __entry->fdblocks_sb,
		  __entry->fdblocks_calculated,
		  __entry->delalloc)
)

TRACE_EVENT(xchk_fscounters_within_range,
	TP_PROTO(struct xfs_mount *mp, uint64_t expected, int64_t curr_value,
		 int64_t old_value),
	TP_ARGS(mp, expected, curr_value, old_value),
	TP_STRUCT__entry(
		__field(dev_t, dev)
		__field(uint64_t, expected)
		__field(int64_t, curr_value)
		__field(int64_t, old_value)
	),
	TP_fast_assign(
		__entry->dev = mp->m_super->s_dev;
		__entry->expected = expected;
		__entry->curr_value = curr_value;
		__entry->old_value = old_value;
	),
	TP_printk("dev %d:%d expected %llu curr_value %lld old_value %lld",
		  MAJOR(__entry->dev), MINOR(__entry->dev),
		  __entry->expected,
		  __entry->curr_value,
		  __entry->old_value)
)

DECLARE_EVENT_CLASS(xchk_fsfreeze_class,
	TP_PROTO(struct xfs_scrub *sc, int error),
	TP_ARGS(sc, error),
	TP_STRUCT__entry(
		__field(dev_t, dev)
		__field(unsigned int, type)
		__field(int, error)
	),
	TP_fast_assign(
		__entry->dev = sc->mp->m_super->s_dev;
		__entry->type = sc->sm->sm_type;
		__entry->error = error;
	),
	TP_printk("dev %d:%d type %s error %d",
		  MAJOR(__entry->dev), MINOR(__entry->dev),
		  __print_symbolic(__entry->type, XFS_SCRUB_TYPE_STRINGS),
		  __entry->error)
);
#define DEFINE_XCHK_FSFREEZE_EVENT(name) \
DEFINE_EVENT(xchk_fsfreeze_class, name, \
	TP_PROTO(struct xfs_scrub *sc, int error), \
	TP_ARGS(sc, error))
DEFINE_XCHK_FSFREEZE_EVENT(xchk_fsfreeze);
DEFINE_XCHK_FSFREEZE_EVENT(xchk_fsthaw);

TRACE_EVENT(xchk_refcount_incorrect,
	TP_PROTO(struct xfs_perag *pag, const struct xfs_refcount_irec *irec,
		 xfs_nlink_t seen),
	TP_ARGS(pag, irec, seen),
	TP_STRUCT__entry(
		__field(dev_t, dev)
		__field(xfs_agnumber_t, agno)
		__field(enum xfs_refc_domain, domain)
		__field(xfs_agblock_t, startblock)
		__field(xfs_extlen_t, blockcount)
		__field(xfs_nlink_t, refcount)
		__field(xfs_nlink_t, seen)
	),
	TP_fast_assign(
		__entry->dev = pag->pag_mount->m_super->s_dev;
		__entry->agno = pag->pag_agno;
		__entry->domain = irec->rc_domain;
		__entry->startblock = irec->rc_startblock;
		__entry->blockcount = irec->rc_blockcount;
		__entry->refcount = irec->rc_refcount;
		__entry->seen = seen;
	),
	TP_printk("dev %d:%d agno 0x%x dom %s agbno 0x%x fsbcount 0x%x refcount %u seen %u",
		  MAJOR(__entry->dev), MINOR(__entry->dev),
		  __entry->agno,
		  __print_symbolic(__entry->domain, XFS_REFC_DOMAIN_STRINGS),
		  __entry->startblock,
		  __entry->blockcount,
		  __entry->refcount,
		  __entry->seen)
)

TRACE_EVENT(xfile_create,
	TP_PROTO(struct xfile *xf),
	TP_ARGS(xf),
	TP_STRUCT__entry(
		__field(dev_t, dev)
		__field(unsigned long, ino)
		__array(char, pathname, 256)
	),
	TP_fast_assign(
		char		pathname[257];
		char		*path;

		__entry->ino = file_inode(xf->file)->i_ino;
		memset(pathname, 0, sizeof(pathname));
		path = file_path(xf->file, pathname, sizeof(pathname) - 1);
		if (IS_ERR(path))
			path = "(unknown)";
		strncpy(__entry->pathname, path, sizeof(__entry->pathname));
	),
	TP_printk("xfino 0x%lx path '%s'",
		  __entry->ino,
		  __entry->pathname)
);

TRACE_EVENT(xfile_destroy,
	TP_PROTO(struct xfile *xf),
	TP_ARGS(xf),
	TP_STRUCT__entry(
		__field(unsigned long, ino)
		__field(unsigned long long, bytes)
		__field(loff_t, size)
	),
	TP_fast_assign(
		struct inode		*inode = file_inode(xf->file);

		__entry->ino = inode->i_ino;
		__entry->bytes = inode->i_blocks << SECTOR_SHIFT;
		__entry->size = i_size_read(inode);
	),
	TP_printk("xfino 0x%lx mem_bytes 0x%llx isize 0x%llx",
		  __entry->ino,
		  __entry->bytes,
		  __entry->size)
);

DECLARE_EVENT_CLASS(xfile_class,
	TP_PROTO(struct xfile *xf, loff_t pos, unsigned long long bytecount),
	TP_ARGS(xf, pos, bytecount),
	TP_STRUCT__entry(
		__field(unsigned long, ino)
		__field(unsigned long long, bytes_used)
		__field(loff_t, pos)
		__field(loff_t, size)
		__field(unsigned long long, bytecount)
	),
	TP_fast_assign(
		struct inode		*inode = file_inode(xf->file);

		__entry->ino = inode->i_ino;
		__entry->bytes_used = inode->i_blocks << SECTOR_SHIFT;
		__entry->pos = pos;
		__entry->size = i_size_read(inode);
		__entry->bytecount = bytecount;
	),
	TP_printk("xfino 0x%lx mem_bytes 0x%llx pos 0x%llx bytecount 0x%llx isize 0x%llx",
		  __entry->ino,
		  __entry->bytes_used,
		  __entry->pos,
		  __entry->bytecount,
		  __entry->size)
);
#define DEFINE_XFILE_EVENT(name) \
DEFINE_EVENT(xfile_class, name, \
	TP_PROTO(struct xfile *xf, loff_t pos, unsigned long long bytecount), \
	TP_ARGS(xf, pos, bytecount))
DEFINE_XFILE_EVENT(xfile_load);
DEFINE_XFILE_EVENT(xfile_store);
DEFINE_XFILE_EVENT(xfile_seek_data);
DEFINE_XFILE_EVENT(xfile_get_folio);
DEFINE_XFILE_EVENT(xfile_put_folio);
<<<<<<< HEAD
=======
DEFINE_XFILE_EVENT(xfile_discard);
>>>>>>> 0c383648

TRACE_EVENT(xfarray_create,
	TP_PROTO(struct xfarray *xfa, unsigned long long required_capacity),
	TP_ARGS(xfa, required_capacity),
	TP_STRUCT__entry(
		__field(unsigned long, ino)
		__field(uint64_t, max_nr)
		__field(size_t, obj_size)
		__field(int, obj_size_log)
		__field(unsigned long long, required_capacity)
	),
	TP_fast_assign(
		__entry->max_nr = xfa->max_nr;
		__entry->obj_size = xfa->obj_size;
		__entry->obj_size_log = xfa->obj_size_log;
		__entry->ino = file_inode(xfa->xfile->file)->i_ino;
		__entry->required_capacity = required_capacity;
	),
	TP_printk("xfino 0x%lx max_nr %llu reqd_nr %llu objsz %zu objszlog %d",
		  __entry->ino,
		  __entry->max_nr,
		  __entry->required_capacity,
		  __entry->obj_size,
		  __entry->obj_size_log)
);

TRACE_EVENT(xfarray_isort,
	TP_PROTO(struct xfarray_sortinfo *si, uint64_t lo, uint64_t hi),
	TP_ARGS(si, lo, hi),
	TP_STRUCT__entry(
		__field(unsigned long, ino)
		__field(unsigned long long, lo)
		__field(unsigned long long, hi)
	),
	TP_fast_assign(
		__entry->ino = file_inode(si->array->xfile->file)->i_ino;
		__entry->lo = lo;
		__entry->hi = hi;
	),
	TP_printk("xfino 0x%lx lo %llu hi %llu elts %llu",
		  __entry->ino,
		  __entry->lo,
		  __entry->hi,
		  __entry->hi - __entry->lo)
);

TRACE_EVENT(xfarray_foliosort,
	TP_PROTO(struct xfarray_sortinfo *si, uint64_t lo, uint64_t hi),
	TP_ARGS(si, lo, hi),
	TP_STRUCT__entry(
		__field(unsigned long, ino)
		__field(unsigned long long, lo)
		__field(unsigned long long, hi)
	),
	TP_fast_assign(
		__entry->ino = file_inode(si->array->xfile->file)->i_ino;
		__entry->lo = lo;
		__entry->hi = hi;
	),
	TP_printk("xfino 0x%lx lo %llu hi %llu elts %llu",
		  __entry->ino,
		  __entry->lo,
		  __entry->hi,
		  __entry->hi - __entry->lo)
);

TRACE_EVENT(xfarray_qsort,
	TP_PROTO(struct xfarray_sortinfo *si, uint64_t lo, uint64_t hi),
	TP_ARGS(si, lo, hi),
	TP_STRUCT__entry(
		__field(unsigned long, ino)
		__field(unsigned long long, lo)
		__field(unsigned long long, hi)
		__field(int, stack_depth)
		__field(int, max_stack_depth)
	),
	TP_fast_assign(
		__entry->ino = file_inode(si->array->xfile->file)->i_ino;
		__entry->lo = lo;
		__entry->hi = hi;
		__entry->stack_depth = si->stack_depth;
		__entry->max_stack_depth = si->max_stack_depth;
	),
	TP_printk("xfino 0x%lx lo %llu hi %llu elts %llu stack %d/%d",
		  __entry->ino,
		  __entry->lo,
		  __entry->hi,
		  __entry->hi - __entry->lo,
		  __entry->stack_depth,
		  __entry->max_stack_depth)
);

TRACE_EVENT(xfarray_sort,
	TP_PROTO(struct xfarray_sortinfo *si, size_t bytes),
	TP_ARGS(si, bytes),
	TP_STRUCT__entry(
		__field(unsigned long, ino)
		__field(unsigned long long, nr)
		__field(size_t, obj_size)
		__field(size_t, bytes)
		__field(unsigned int, max_stack_depth)
	),
	TP_fast_assign(
		__entry->nr = si->array->nr;
		__entry->obj_size = si->array->obj_size;
		__entry->ino = file_inode(si->array->xfile->file)->i_ino;
		__entry->bytes = bytes;
		__entry->max_stack_depth = si->max_stack_depth;
	),
	TP_printk("xfino 0x%lx nr %llu objsz %zu stack %u bytes %zu",
		  __entry->ino,
		  __entry->nr,
		  __entry->obj_size,
		  __entry->max_stack_depth,
		  __entry->bytes)
);

TRACE_EVENT(xfarray_sort_scan,
	TP_PROTO(struct xfarray_sortinfo *si, unsigned long long idx),
	TP_ARGS(si, idx),
	TP_STRUCT__entry(
		__field(unsigned long, ino)
		__field(unsigned long long, nr)
		__field(size_t, obj_size)
		__field(unsigned long long, idx)
		__field(unsigned long long, folio_pos)
		__field(unsigned long, folio_bytes)
		__field(unsigned long long, first_idx)
		__field(unsigned long long, last_idx)
	),
	TP_fast_assign(
		__entry->nr = si->array->nr;
		__entry->obj_size = si->array->obj_size;
		__entry->ino = file_inode(si->array->xfile->file)->i_ino;
		__entry->idx = idx;
		if (si->folio) {
			__entry->folio_pos = folio_pos(si->folio);
			__entry->folio_bytes = folio_size(si->folio);
			__entry->first_idx = si->first_folio_idx;
			__entry->last_idx = si->last_folio_idx;
		} else {
			__entry->folio_pos = 0;
			__entry->folio_bytes = 0;
			__entry->first_idx = 0;
			__entry->last_idx = 0;
		}
	),
	TP_printk("xfino 0x%lx nr %llu objsz %zu idx %llu folio_pos 0x%llx folio_bytes 0x%lx first_idx %llu last_idx %llu",
		  __entry->ino,
		  __entry->nr,
		  __entry->obj_size,
		  __entry->idx,
		  __entry->folio_pos,
		  __entry->folio_bytes,
		  __entry->first_idx,
		  __entry->last_idx)
);

TRACE_EVENT(xfarray_sort_stats,
	TP_PROTO(struct xfarray_sortinfo *si, int error),
	TP_ARGS(si, error),
	TP_STRUCT__entry(
		__field(unsigned long, ino)
#ifdef DEBUG
		__field(unsigned long long, loads)
		__field(unsigned long long, stores)
		__field(unsigned long long, compares)
		__field(unsigned long long, heapsorts)
#endif
		__field(unsigned int, max_stack_depth)
		__field(unsigned int, max_stack_used)
		__field(int, error)
	),
	TP_fast_assign(
		__entry->ino = file_inode(si->array->xfile->file)->i_ino;
#ifdef DEBUG
		__entry->loads = si->loads;
		__entry->stores = si->stores;
		__entry->compares = si->compares;
		__entry->heapsorts = si->heapsorts;
#endif
		__entry->max_stack_depth = si->max_stack_depth;
		__entry->max_stack_used = si->max_stack_used;
		__entry->error = error;
	),
	TP_printk(
#ifdef DEBUG
		  "xfino 0x%lx loads %llu stores %llu compares %llu heapsorts %llu stack_depth %u/%u error %d",
#else
		  "xfino 0x%lx stack_depth %u/%u error %d",
#endif
		  __entry->ino,
#ifdef DEBUG
		  __entry->loads,
		  __entry->stores,
		  __entry->compares,
		  __entry->heapsorts,
#endif
		  __entry->max_stack_used,
		  __entry->max_stack_depth,
		  __entry->error)
);

#ifdef CONFIG_XFS_RT
TRACE_EVENT(xchk_rtsum_record_free,
	TP_PROTO(struct xfs_mount *mp, xfs_rtxnum_t start,
		 xfs_rtbxlen_t len, unsigned int log, loff_t pos,
		 xfs_suminfo_t value),
	TP_ARGS(mp, start, len, log, pos, value),
	TP_STRUCT__entry(
		__field(dev_t, dev)
		__field(dev_t, rtdev)
		__field(xfs_rtxnum_t, start)
		__field(unsigned long long, len)
		__field(unsigned int, log)
		__field(loff_t, pos)
		__field(xfs_suminfo_t, value)
	),
	TP_fast_assign(
		__entry->dev = mp->m_super->s_dev;
		__entry->rtdev = mp->m_rtdev_targp->bt_dev;
		__entry->start = start;
		__entry->len = len;
		__entry->log = log;
		__entry->pos = pos;
		__entry->value = value;
	),
	TP_printk("dev %d:%d rtdev %d:%d rtx 0x%llx rtxcount 0x%llx log %u rsumpos 0x%llx sumcount %u",
		  MAJOR(__entry->dev), MINOR(__entry->dev),
		  MAJOR(__entry->rtdev), MINOR(__entry->rtdev),
		  __entry->start,
		  __entry->len,
		  __entry->log,
		  __entry->pos,
		  __entry->value)
);
#endif /* CONFIG_XFS_RT */

DECLARE_EVENT_CLASS(xchk_iscan_class,
	TP_PROTO(struct xchk_iscan *iscan),
	TP_ARGS(iscan),
	TP_STRUCT__entry(
		__field(dev_t, dev)
		__field(xfs_ino_t, cursor)
		__field(xfs_ino_t, visited)
	),
	TP_fast_assign(
		__entry->dev = iscan->sc->mp->m_super->s_dev;
		__entry->cursor = iscan->cursor_ino;
		__entry->visited = iscan->__visited_ino;
	),
	TP_printk("dev %d:%d iscan cursor 0x%llx visited 0x%llx",
		  MAJOR(__entry->dev), MINOR(__entry->dev),
		  __entry->cursor,
		  __entry->visited)
)
#define DEFINE_ISCAN_EVENT(name) \
DEFINE_EVENT(xchk_iscan_class, name, \
	TP_PROTO(struct xchk_iscan *iscan), \
	TP_ARGS(iscan))
DEFINE_ISCAN_EVENT(xchk_iscan_move_cursor);
DEFINE_ISCAN_EVENT(xchk_iscan_visit);
DEFINE_ISCAN_EVENT(xchk_iscan_skip);
DEFINE_ISCAN_EVENT(xchk_iscan_advance_ag);

DECLARE_EVENT_CLASS(xchk_iscan_ino_class,
	TP_PROTO(struct xchk_iscan *iscan, xfs_ino_t ino),
	TP_ARGS(iscan, ino),
	TP_STRUCT__entry(
		__field(dev_t, dev)
		__field(xfs_ino_t, startino)
		__field(xfs_ino_t, cursor)
		__field(xfs_ino_t, visited)
		__field(xfs_ino_t, ino)
	),
	TP_fast_assign(
		__entry->dev = iscan->sc->mp->m_super->s_dev;
		__entry->startino = iscan->scan_start_ino;
		__entry->cursor = iscan->cursor_ino;
		__entry->visited = iscan->__visited_ino;
		__entry->ino = ino;
	),
	TP_printk("dev %d:%d iscan start 0x%llx cursor 0x%llx visited 0x%llx ino 0x%llx",
		  MAJOR(__entry->dev), MINOR(__entry->dev),
		  __entry->startino,
		  __entry->cursor,
		  __entry->visited,
		  __entry->ino)
)
#define DEFINE_ISCAN_INO_EVENT(name) \
DEFINE_EVENT(xchk_iscan_ino_class, name, \
	TP_PROTO(struct xchk_iscan *iscan, xfs_ino_t ino), \
	TP_ARGS(iscan, ino))
DEFINE_ISCAN_INO_EVENT(xchk_iscan_want_live_update);
DEFINE_ISCAN_INO_EVENT(xchk_iscan_start);

TRACE_EVENT(xchk_iscan_iget,
	TP_PROTO(struct xchk_iscan *iscan, int error),
	TP_ARGS(iscan, error),
	TP_STRUCT__entry(
		__field(dev_t, dev)
		__field(xfs_ino_t, cursor)
		__field(xfs_ino_t, visited)
		__field(int, error)
<<<<<<< HEAD
	),
	TP_fast_assign(
		__entry->dev = iscan->sc->mp->m_super->s_dev;
		__entry->cursor = iscan->cursor_ino;
		__entry->visited = iscan->__visited_ino;
		__entry->error = error;
	),
	TP_printk("dev %d:%d iscan cursor 0x%llx visited 0x%llx error %d",
		  MAJOR(__entry->dev), MINOR(__entry->dev),
		  __entry->cursor,
		  __entry->visited,
		  __entry->error)
);

TRACE_EVENT(xchk_iscan_iget_batch,
	TP_PROTO(struct xfs_mount *mp, struct xchk_iscan *iscan,
		 unsigned int nr, unsigned int avail),
	TP_ARGS(mp, iscan, nr, avail),
	TP_STRUCT__entry(
		__field(dev_t, dev)
		__field(xfs_ino_t, cursor)
		__field(xfs_ino_t, visited)
		__field(unsigned int, nr)
		__field(unsigned int, avail)
		__field(unsigned int, unavail)
		__field(xfs_ino_t, batch_ino)
		__field(unsigned long long, skipmask)
	),
	TP_fast_assign(
		__entry->dev = mp->m_super->s_dev;
		__entry->cursor = iscan->cursor_ino;
		__entry->visited = iscan->__visited_ino;
		__entry->nr = nr;
		__entry->avail = avail;
		__entry->unavail = hweight64(iscan->__skipped_inomask);
		__entry->batch_ino = iscan->__batch_ino;
		__entry->skipmask = iscan->__skipped_inomask;
	),
	TP_printk("dev %d:%d iscan cursor 0x%llx visited 0x%llx batchino 0x%llx skipmask 0x%llx nr %u avail %u unavail %u",
		  MAJOR(__entry->dev), MINOR(__entry->dev),
		  __entry->cursor,
		  __entry->visited,
		  __entry->batch_ino,
		  __entry->skipmask,
		  __entry->nr,
		  __entry->avail,
		  __entry->unavail)
);

TRACE_EVENT(xchk_iscan_iget_retry_wait,
	TP_PROTO(struct xchk_iscan *iscan),
	TP_ARGS(iscan),
	TP_STRUCT__entry(
		__field(dev_t, dev)
		__field(xfs_ino_t, cursor)
		__field(xfs_ino_t, visited)
		__field(unsigned int, retry_delay)
		__field(unsigned long, remaining)
		__field(unsigned int, iget_timeout)
	),
	TP_fast_assign(
		__entry->dev = iscan->sc->mp->m_super->s_dev;
		__entry->cursor = iscan->cursor_ino;
		__entry->visited = iscan->__visited_ino;
		__entry->retry_delay = iscan->iget_retry_delay;
		__entry->remaining = jiffies_to_msecs(iscan->__iget_deadline - jiffies);
		__entry->iget_timeout = iscan->iget_timeout;
	),
	TP_printk("dev %d:%d iscan cursor 0x%llx visited 0x%llx remaining %lu timeout %u delay %u",
		  MAJOR(__entry->dev), MINOR(__entry->dev),
		  __entry->cursor,
		  __entry->visited,
		  __entry->remaining,
		  __entry->iget_timeout,
		  __entry->retry_delay)
);

TRACE_EVENT(xchk_nlinks_collect_dirent,
	TP_PROTO(struct xfs_mount *mp, struct xfs_inode *dp,
		 xfs_ino_t ino, const struct xfs_name *name),
	TP_ARGS(mp, dp, ino, name),
	TP_STRUCT__entry(
		__field(dev_t, dev)
=======
	),
	TP_fast_assign(
		__entry->dev = iscan->sc->mp->m_super->s_dev;
		__entry->cursor = iscan->cursor_ino;
		__entry->visited = iscan->__visited_ino;
		__entry->error = error;
	),
	TP_printk("dev %d:%d iscan cursor 0x%llx visited 0x%llx error %d",
		  MAJOR(__entry->dev), MINOR(__entry->dev),
		  __entry->cursor,
		  __entry->visited,
		  __entry->error)
);

TRACE_EVENT(xchk_iscan_iget_batch,
	TP_PROTO(struct xfs_mount *mp, struct xchk_iscan *iscan,
		 unsigned int nr, unsigned int avail),
	TP_ARGS(mp, iscan, nr, avail),
	TP_STRUCT__entry(
		__field(dev_t, dev)
		__field(xfs_ino_t, cursor)
		__field(xfs_ino_t, visited)
		__field(unsigned int, nr)
		__field(unsigned int, avail)
		__field(unsigned int, unavail)
		__field(xfs_ino_t, batch_ino)
		__field(unsigned long long, skipmask)
	),
	TP_fast_assign(
		__entry->dev = mp->m_super->s_dev;
		__entry->cursor = iscan->cursor_ino;
		__entry->visited = iscan->__visited_ino;
		__entry->nr = nr;
		__entry->avail = avail;
		__entry->unavail = hweight64(iscan->__skipped_inomask);
		__entry->batch_ino = iscan->__batch_ino;
		__entry->skipmask = iscan->__skipped_inomask;
	),
	TP_printk("dev %d:%d iscan cursor 0x%llx visited 0x%llx batchino 0x%llx skipmask 0x%llx nr %u avail %u unavail %u",
		  MAJOR(__entry->dev), MINOR(__entry->dev),
		  __entry->cursor,
		  __entry->visited,
		  __entry->batch_ino,
		  __entry->skipmask,
		  __entry->nr,
		  __entry->avail,
		  __entry->unavail)
);

DECLARE_EVENT_CLASS(xchk_iscan_retry_wait_class,
	TP_PROTO(struct xchk_iscan *iscan),
	TP_ARGS(iscan),
	TP_STRUCT__entry(
		__field(dev_t, dev)
		__field(xfs_ino_t, cursor)
		__field(xfs_ino_t, visited)
		__field(unsigned int, retry_delay)
		__field(unsigned long, remaining)
		__field(unsigned int, iget_timeout)
	),
	TP_fast_assign(
		__entry->dev = iscan->sc->mp->m_super->s_dev;
		__entry->cursor = iscan->cursor_ino;
		__entry->visited = iscan->__visited_ino;
		__entry->retry_delay = iscan->iget_retry_delay;
		__entry->remaining = jiffies_to_msecs(iscan->__iget_deadline - jiffies);
		__entry->iget_timeout = iscan->iget_timeout;
	),
	TP_printk("dev %d:%d iscan cursor 0x%llx visited 0x%llx remaining %lu timeout %u delay %u",
		  MAJOR(__entry->dev), MINOR(__entry->dev),
		  __entry->cursor,
		  __entry->visited,
		  __entry->remaining,
		  __entry->iget_timeout,
		  __entry->retry_delay)
)
#define DEFINE_ISCAN_RETRY_WAIT_EVENT(name) \
DEFINE_EVENT(xchk_iscan_retry_wait_class, name, \
	TP_PROTO(struct xchk_iscan *iscan), \
	TP_ARGS(iscan))
DEFINE_ISCAN_RETRY_WAIT_EVENT(xchk_iscan_iget_retry_wait);
DEFINE_ISCAN_RETRY_WAIT_EVENT(xchk_iscan_agi_retry_wait);

TRACE_EVENT(xchk_nlinks_collect_dirent,
	TP_PROTO(struct xfs_mount *mp, struct xfs_inode *dp,
		 xfs_ino_t ino, const struct xfs_name *name),
	TP_ARGS(mp, dp, ino, name),
	TP_STRUCT__entry(
		__field(dev_t, dev)
		__field(xfs_ino_t, dir)
		__field(xfs_ino_t, ino)
		__field(unsigned int, namelen)
		__dynamic_array(char, name, name->len)
	),
	TP_fast_assign(
		__entry->dev = mp->m_super->s_dev;
		__entry->dir = dp->i_ino;
		__entry->ino = ino;
		__entry->namelen = name->len;
		memcpy(__get_str(name), name->name, name->len);
	),
	TP_printk("dev %d:%d dir 0x%llx -> ino 0x%llx name '%.*s'",
		  MAJOR(__entry->dev), MINOR(__entry->dev),
		  __entry->dir,
		  __entry->ino,
		  __entry->namelen,
		  __get_str(name))
);

TRACE_EVENT(xchk_nlinks_collect_pptr,
	TP_PROTO(struct xfs_mount *mp, struct xfs_inode *dp,
		 const struct xfs_name *name,
		 const struct xfs_parent_rec *pptr),
	TP_ARGS(mp, dp, name, pptr),
	TP_STRUCT__entry(
		__field(dev_t, dev)
>>>>>>> 0c383648
		__field(xfs_ino_t, dir)
		__field(xfs_ino_t, ino)
		__field(unsigned int, namelen)
		__dynamic_array(char, name, name->len)
<<<<<<< HEAD
	),
	TP_fast_assign(
		__entry->dev = mp->m_super->s_dev;
		__entry->dir = dp->i_ino;
		__entry->ino = ino;
		__entry->namelen = name->len;
		memcpy(__get_str(name), name->name, name->len);
	),
	TP_printk("dev %d:%d dir 0x%llx -> ino 0x%llx name '%.*s'",
		  MAJOR(__entry->dev), MINOR(__entry->dev),
		  __entry->dir,
		  __entry->ino,
		  __entry->namelen,
		  __get_str(name))
);

TRACE_EVENT(xchk_nlinks_collect_metafile,
	TP_PROTO(struct xfs_mount *mp, xfs_ino_t ino),
	TP_ARGS(mp, ino),
	TP_STRUCT__entry(
		__field(dev_t, dev)
		__field(xfs_ino_t, ino)
	),
	TP_fast_assign(
		__entry->dev = mp->m_super->s_dev;
		__entry->ino = ino;
	),
	TP_printk("dev %d:%d ino 0x%llx",
		  MAJOR(__entry->dev), MINOR(__entry->dev),
		  __entry->ino)
);

TRACE_EVENT(xchk_nlinks_live_update,
	TP_PROTO(struct xfs_mount *mp, const struct xfs_inode *dp,
		 int action, xfs_ino_t ino, int delta,
		 const char *name, unsigned int namelen),
	TP_ARGS(mp, dp, action, ino, delta, name, namelen),
	TP_STRUCT__entry(
		__field(dev_t, dev)
		__field(xfs_ino_t, dir)
		__field(int, action)
		__field(xfs_ino_t, ino)
		__field(int, delta)
		__field(unsigned int, namelen)
		__dynamic_array(char, name, namelen)
	),
	TP_fast_assign(
		__entry->dev = mp->m_super->s_dev;
		__entry->dir = dp ? dp->i_ino : NULLFSINO;
		__entry->action = action;
		__entry->ino = ino;
		__entry->delta = delta;
		__entry->namelen = namelen;
		memcpy(__get_str(name), name, namelen);
	),
	TP_printk("dev %d:%d dir 0x%llx ino 0x%llx nlink_delta %d name '%.*s'",
		  MAJOR(__entry->dev), MINOR(__entry->dev),
		  __entry->dir,
		  __entry->ino,
		  __entry->delta,
		  __entry->namelen,
		  __get_str(name))
);

TRACE_EVENT(xchk_nlinks_check_zero,
	TP_PROTO(struct xfs_mount *mp, xfs_ino_t ino,
		 const struct xchk_nlink *live),
	TP_ARGS(mp, ino, live),
	TP_STRUCT__entry(
		__field(dev_t, dev)
		__field(xfs_ino_t, ino)
		__field(xfs_nlink_t, parents)
		__field(xfs_nlink_t, backrefs)
		__field(xfs_nlink_t, children)
	),
	TP_fast_assign(
		__entry->dev = mp->m_super->s_dev;
		__entry->ino = ino;
		__entry->parents = live->parents;
		__entry->backrefs = live->backrefs;
		__entry->children = live->children;
	),
	TP_printk("dev %d:%d ino 0x%llx parents %u backrefs %u children %u",
		  MAJOR(__entry->dev), MINOR(__entry->dev),
		  __entry->ino,
		  __entry->parents,
		  __entry->backrefs,
		  __entry->children)
);

TRACE_EVENT(xchk_nlinks_update_incore,
	TP_PROTO(struct xfs_mount *mp, xfs_ino_t ino,
		 const struct xchk_nlink *live, int parents_delta,
		 int backrefs_delta, int children_delta),
	TP_ARGS(mp, ino, live, parents_delta, backrefs_delta, children_delta),
	TP_STRUCT__entry(
		__field(dev_t, dev)
		__field(xfs_ino_t, ino)
		__field(xfs_nlink_t, parents)
		__field(xfs_nlink_t, backrefs)
		__field(xfs_nlink_t, children)
		__field(int, parents_delta)
		__field(int, backrefs_delta)
		__field(int, children_delta)
	),
	TP_fast_assign(
		__entry->dev = mp->m_super->s_dev;
		__entry->ino = ino;
		__entry->parents = live->parents;
		__entry->backrefs = live->backrefs;
		__entry->children = live->children;
		__entry->parents_delta = parents_delta;
		__entry->backrefs_delta = backrefs_delta;
		__entry->children_delta = children_delta;
	),
	TP_printk("dev %d:%d ino 0x%llx parents %d:%u backrefs %d:%u children %d:%u",
		  MAJOR(__entry->dev), MINOR(__entry->dev),
		  __entry->ino,
		  __entry->parents_delta,
		  __entry->parents,
		  __entry->backrefs_delta,
		  __entry->backrefs,
		  __entry->children_delta,
		  __entry->children)
);

DECLARE_EVENT_CLASS(xchk_nlinks_diff_class,
	TP_PROTO(struct xfs_mount *mp, struct xfs_inode *ip,
		 const struct xchk_nlink *live),
	TP_ARGS(mp, ip, live),
	TP_STRUCT__entry(
		__field(dev_t, dev)
		__field(xfs_ino_t, ino)
		__field(uint8_t, ftype)
		__field(xfs_nlink_t, nlink)
		__field(xfs_nlink_t, parents)
		__field(xfs_nlink_t, backrefs)
		__field(xfs_nlink_t, children)
	),
	TP_fast_assign(
		__entry->dev = mp->m_super->s_dev;
		__entry->ino = ip->i_ino;
		__entry->ftype = xfs_mode_to_ftype(VFS_I(ip)->i_mode);
		__entry->nlink = VFS_I(ip)->i_nlink;
		__entry->parents = live->parents;
		__entry->backrefs = live->backrefs;
		__entry->children = live->children;
	),
	TP_printk("dev %d:%d ino 0x%llx ftype %s nlink %u parents %u backrefs %u children %u",
		  MAJOR(__entry->dev), MINOR(__entry->dev),
		  __entry->ino,
		  __print_symbolic(__entry->ftype, XFS_DIR3_FTYPE_STR),
		  __entry->nlink,
		  __entry->parents,
		  __entry->backrefs,
		  __entry->children)
);
#define DEFINE_SCRUB_NLINKS_DIFF_EVENT(name) \
DEFINE_EVENT(xchk_nlinks_diff_class, name, \
	TP_PROTO(struct xfs_mount *mp, struct xfs_inode *ip, \
		 const struct xchk_nlink *live), \
	TP_ARGS(mp, ip, live))
DEFINE_SCRUB_NLINKS_DIFF_EVENT(xchk_nlinks_compare_inode);

/* repair tracepoints */
#if IS_ENABLED(CONFIG_XFS_ONLINE_REPAIR)

DECLARE_EVENT_CLASS(xrep_extent_class,
	TP_PROTO(struct xfs_perag *pag, xfs_agblock_t agbno, xfs_extlen_t len),
	TP_ARGS(pag, agbno, len),
	TP_STRUCT__entry(
		__field(dev_t, dev)
		__field(xfs_agnumber_t, agno)
		__field(xfs_agblock_t, agbno)
		__field(xfs_extlen_t, len)
	),
	TP_fast_assign(
		__entry->dev = pag->pag_mount->m_super->s_dev;
		__entry->agno = pag->pag_agno;
		__entry->agbno = agbno;
		__entry->len = len;
	),
	TP_printk("dev %d:%d agno 0x%x agbno 0x%x fsbcount 0x%x",
		  MAJOR(__entry->dev), MINOR(__entry->dev),
		  __entry->agno,
		  __entry->agbno,
		  __entry->len)
);
#define DEFINE_REPAIR_EXTENT_EVENT(name) \
DEFINE_EVENT(xrep_extent_class, name, \
	TP_PROTO(struct xfs_perag *pag, xfs_agblock_t agbno, xfs_extlen_t len), \
	TP_ARGS(pag, agbno, len))
DEFINE_REPAIR_EXTENT_EVENT(xreap_dispose_unmap_extent);
DEFINE_REPAIR_EXTENT_EVENT(xreap_dispose_free_extent);
DEFINE_REPAIR_EXTENT_EVENT(xreap_agextent_binval);
DEFINE_REPAIR_EXTENT_EVENT(xrep_agfl_insert);

DECLARE_EVENT_CLASS(xrep_reap_find_class,
	TP_PROTO(struct xfs_perag *pag, xfs_agblock_t agbno, xfs_extlen_t len,
		bool crosslinked),
	TP_ARGS(pag, agbno, len, crosslinked),
	TP_STRUCT__entry(
		__field(dev_t, dev)
		__field(xfs_agnumber_t, agno)
		__field(xfs_agblock_t, agbno)
		__field(xfs_extlen_t, len)
		__field(bool, crosslinked)
	),
	TP_fast_assign(
		__entry->dev = pag->pag_mount->m_super->s_dev;
		__entry->agno = pag->pag_agno;
		__entry->agbno = agbno;
		__entry->len = len;
		__entry->crosslinked = crosslinked;
	),
	TP_printk("dev %d:%d agno 0x%x agbno 0x%x fsbcount 0x%x crosslinked %d",
		  MAJOR(__entry->dev), MINOR(__entry->dev),
		  __entry->agno,
		  __entry->agbno,
		  __entry->len,
		  __entry->crosslinked ? 1 : 0)
);
#define DEFINE_REPAIR_REAP_FIND_EVENT(name) \
DEFINE_EVENT(xrep_reap_find_class, name, \
	TP_PROTO(struct xfs_perag *pag, xfs_agblock_t agbno, xfs_extlen_t len, \
		 bool crosslinked), \
	TP_ARGS(pag, agbno, len, crosslinked))
DEFINE_REPAIR_REAP_FIND_EVENT(xreap_agextent_select);

DECLARE_EVENT_CLASS(xrep_rmap_class,
	TP_PROTO(struct xfs_mount *mp, xfs_agnumber_t agno,
		 xfs_agblock_t agbno, xfs_extlen_t len,
		 uint64_t owner, uint64_t offset, unsigned int flags),
	TP_ARGS(mp, agno, agbno, len, owner, offset, flags),
	TP_STRUCT__entry(
		__field(dev_t, dev)
		__field(xfs_agnumber_t, agno)
		__field(xfs_agblock_t, agbno)
		__field(xfs_extlen_t, len)
		__field(uint64_t, owner)
		__field(uint64_t, offset)
		__field(unsigned int, flags)
	),
	TP_fast_assign(
		__entry->dev = mp->m_super->s_dev;
		__entry->agno = agno;
		__entry->agbno = agbno;
		__entry->len = len;
		__entry->owner = owner;
		__entry->offset = offset;
		__entry->flags = flags;
	),
	TP_printk("dev %d:%d agno 0x%x agbno 0x%x fsbcount 0x%x owner 0x%llx fileoff 0x%llx flags 0x%x",
		  MAJOR(__entry->dev), MINOR(__entry->dev),
		  __entry->agno,
		  __entry->agbno,
		  __entry->len,
		  __entry->owner,
		  __entry->offset,
		  __entry->flags)
);
#define DEFINE_REPAIR_RMAP_EVENT(name) \
DEFINE_EVENT(xrep_rmap_class, name, \
	TP_PROTO(struct xfs_mount *mp, xfs_agnumber_t agno, \
		 xfs_agblock_t agbno, xfs_extlen_t len, \
		 uint64_t owner, uint64_t offset, unsigned int flags), \
	TP_ARGS(mp, agno, agbno, len, owner, offset, flags))
DEFINE_REPAIR_RMAP_EVENT(xrep_ibt_walk_rmap);
DEFINE_REPAIR_RMAP_EVENT(xrep_bmap_walk_rmap);

TRACE_EVENT(xrep_abt_found,
	TP_PROTO(struct xfs_mount *mp, xfs_agnumber_t agno,
		 const struct xfs_alloc_rec_incore *rec),
	TP_ARGS(mp, agno, rec),
	TP_STRUCT__entry(
		__field(dev_t, dev)
		__field(xfs_agnumber_t, agno)
		__field(xfs_agblock_t, startblock)
		__field(xfs_extlen_t, blockcount)
	),
	TP_fast_assign(
		__entry->dev = mp->m_super->s_dev;
		__entry->agno = agno;
		__entry->startblock = rec->ar_startblock;
		__entry->blockcount = rec->ar_blockcount;
	),
	TP_printk("dev %d:%d agno 0x%x agbno 0x%x fsbcount 0x%x",
		  MAJOR(__entry->dev), MINOR(__entry->dev),
		  __entry->agno,
		  __entry->startblock,
		  __entry->blockcount)
)

TRACE_EVENT(xrep_ibt_found,
	TP_PROTO(struct xfs_mount *mp, xfs_agnumber_t agno,
		 const struct xfs_inobt_rec_incore *rec),
	TP_ARGS(mp, agno, rec),
	TP_STRUCT__entry(
		__field(dev_t, dev)
		__field(xfs_agnumber_t, agno)
		__field(xfs_agino_t, startino)
		__field(uint16_t, holemask)
		__field(uint8_t, count)
		__field(uint8_t, freecount)
		__field(uint64_t, freemask)
	),
	TP_fast_assign(
		__entry->dev = mp->m_super->s_dev;
		__entry->agno = agno;
		__entry->startino = rec->ir_startino;
		__entry->holemask = rec->ir_holemask;
		__entry->count = rec->ir_count;
		__entry->freecount = rec->ir_freecount;
		__entry->freemask = rec->ir_free;
	),
	TP_printk("dev %d:%d agno 0x%x agino 0x%x holemask 0x%x count 0x%x freecount 0x%x freemask 0x%llx",
		  MAJOR(__entry->dev), MINOR(__entry->dev),
		  __entry->agno,
		  __entry->startino,
		  __entry->holemask,
		  __entry->count,
		  __entry->freecount,
		  __entry->freemask)
)

TRACE_EVENT(xrep_refc_found,
	TP_PROTO(struct xfs_perag *pag, const struct xfs_refcount_irec *rec),
	TP_ARGS(pag, rec),
	TP_STRUCT__entry(
		__field(dev_t, dev)
		__field(xfs_agnumber_t, agno)
		__field(enum xfs_refc_domain, domain)
		__field(xfs_agblock_t, startblock)
		__field(xfs_extlen_t, blockcount)
		__field(xfs_nlink_t, refcount)
	),
	TP_fast_assign(
		__entry->dev = pag->pag_mount->m_super->s_dev;
		__entry->agno = pag->pag_agno;
		__entry->domain = rec->rc_domain;
		__entry->startblock = rec->rc_startblock;
		__entry->blockcount = rec->rc_blockcount;
		__entry->refcount = rec->rc_refcount;
	),
	TP_printk("dev %d:%d agno 0x%x dom %s agbno 0x%x fsbcount 0x%x refcount %u",
		  MAJOR(__entry->dev), MINOR(__entry->dev),
		  __entry->agno,
		  __print_symbolic(__entry->domain, XFS_REFC_DOMAIN_STRINGS),
		  __entry->startblock,
		  __entry->blockcount,
		  __entry->refcount)
)

TRACE_EVENT(xrep_bmap_found,
	TP_PROTO(struct xfs_inode *ip, int whichfork,
		 struct xfs_bmbt_irec *irec),
	TP_ARGS(ip, whichfork, irec),
	TP_STRUCT__entry(
		__field(dev_t, dev)
		__field(xfs_ino_t, ino)
		__field(int, whichfork)
		__field(xfs_fileoff_t, lblk)
		__field(xfs_filblks_t, len)
		__field(xfs_fsblock_t, pblk)
		__field(int, state)
	),
	TP_fast_assign(
		__entry->dev = VFS_I(ip)->i_sb->s_dev;
		__entry->ino = ip->i_ino;
		__entry->whichfork = whichfork;
		__entry->lblk = irec->br_startoff;
		__entry->len = irec->br_blockcount;
		__entry->pblk = irec->br_startblock;
		__entry->state = irec->br_state;
	),
	TP_printk("dev %d:%d ino 0x%llx whichfork %s fileoff 0x%llx fsbcount 0x%llx startblock 0x%llx state %d",
		  MAJOR(__entry->dev), MINOR(__entry->dev),
		  __entry->ino,
		  __print_symbolic(__entry->whichfork, XFS_WHICHFORK_STRINGS),
		  __entry->lblk,
		  __entry->len,
		  __entry->pblk,
		  __entry->state)
);

TRACE_EVENT(xrep_rmap_found,
	TP_PROTO(struct xfs_mount *mp, xfs_agnumber_t agno,
		 const struct xfs_rmap_irec *rec),
	TP_ARGS(mp, agno, rec),
	TP_STRUCT__entry(
		__field(dev_t, dev)
		__field(xfs_agnumber_t, agno)
		__field(xfs_agblock_t, agbno)
		__field(xfs_extlen_t, len)
		__field(uint64_t, owner)
		__field(uint64_t, offset)
		__field(unsigned int, flags)
	),
	TP_fast_assign(
		__entry->dev = mp->m_super->s_dev;
		__entry->agno = agno;
		__entry->agbno = rec->rm_startblock;
		__entry->len = rec->rm_blockcount;
		__entry->owner = rec->rm_owner;
		__entry->offset = rec->rm_offset;
		__entry->flags = rec->rm_flags;
	),
	TP_printk("dev %d:%d agno 0x%x agbno 0x%x fsbcount 0x%x owner 0x%llx fileoff 0x%llx flags 0x%x",
		  MAJOR(__entry->dev), MINOR(__entry->dev),
		  __entry->agno,
		  __entry->agbno,
		  __entry->len,
		  __entry->owner,
		  __entry->offset,
		  __entry->flags)
);

TRACE_EVENT(xrep_findroot_block,
	TP_PROTO(struct xfs_mount *mp, xfs_agnumber_t agno, xfs_agblock_t agbno,
		 uint32_t magic, uint16_t level),
	TP_ARGS(mp, agno, agbno, magic, level),
	TP_STRUCT__entry(
		__field(dev_t, dev)
		__field(xfs_agnumber_t, agno)
		__field(xfs_agblock_t, agbno)
		__field(uint32_t, magic)
		__field(uint16_t, level)
	),
	TP_fast_assign(
		__entry->dev = mp->m_super->s_dev;
		__entry->agno = agno;
		__entry->agbno = agbno;
		__entry->magic = magic;
		__entry->level = level;
	),
	TP_printk("dev %d:%d agno 0x%x agbno 0x%x magic 0x%x level %u",
		  MAJOR(__entry->dev), MINOR(__entry->dev),
		  __entry->agno,
		  __entry->agbno,
		  __entry->magic,
		  __entry->level)
)
TRACE_EVENT(xrep_calc_ag_resblks,
	TP_PROTO(struct xfs_mount *mp, xfs_agnumber_t agno,
		 xfs_agino_t icount, xfs_agblock_t aglen, xfs_agblock_t freelen,
		 xfs_agblock_t usedlen),
	TP_ARGS(mp, agno, icount, aglen, freelen, usedlen),
	TP_STRUCT__entry(
		__field(dev_t, dev)
		__field(xfs_agnumber_t, agno)
		__field(xfs_agino_t, icount)
		__field(xfs_agblock_t, aglen)
		__field(xfs_agblock_t, freelen)
		__field(xfs_agblock_t, usedlen)
	),
	TP_fast_assign(
		__entry->dev = mp->m_super->s_dev;
		__entry->agno = agno;
		__entry->icount = icount;
		__entry->aglen = aglen;
		__entry->freelen = freelen;
		__entry->usedlen = usedlen;
	),
	TP_printk("dev %d:%d agno 0x%x icount %u aglen %u freelen %u usedlen %u",
		  MAJOR(__entry->dev), MINOR(__entry->dev),
		  __entry->agno,
		  __entry->icount,
		  __entry->aglen,
		  __entry->freelen,
		  __entry->usedlen)
)
TRACE_EVENT(xrep_calc_ag_resblks_btsize,
	TP_PROTO(struct xfs_mount *mp, xfs_agnumber_t agno,
		 xfs_agblock_t bnobt_sz, xfs_agblock_t inobt_sz,
		 xfs_agblock_t rmapbt_sz, xfs_agblock_t refcbt_sz),
	TP_ARGS(mp, agno, bnobt_sz, inobt_sz, rmapbt_sz, refcbt_sz),
	TP_STRUCT__entry(
		__field(dev_t, dev)
		__field(xfs_agnumber_t, agno)
		__field(xfs_agblock_t, bnobt_sz)
		__field(xfs_agblock_t, inobt_sz)
		__field(xfs_agblock_t, rmapbt_sz)
		__field(xfs_agblock_t, refcbt_sz)
=======
>>>>>>> 0c383648
	),
	TP_fast_assign(
		__entry->dev = mp->m_super->s_dev;
		__entry->dir = dp->i_ino;
		__entry->ino = be64_to_cpu(pptr->p_ino);
		__entry->namelen = name->len;
		memcpy(__get_str(name), name->name, name->len);
	),
	TP_printk("dev %d:%d dir 0x%llx -> ino 0x%llx name '%.*s'",
		  MAJOR(__entry->dev), MINOR(__entry->dev),
<<<<<<< HEAD
		  __entry->agno,
		  __entry->bnobt_sz,
		  __entry->inobt_sz,
		  __entry->rmapbt_sz,
		  __entry->refcbt_sz)
)
TRACE_EVENT(xrep_reset_counters,
	TP_PROTO(struct xfs_mount *mp, struct xchk_fscounters *fsc),
	TP_ARGS(mp, fsc),
	TP_STRUCT__entry(
		__field(dev_t, dev)
		__field(uint64_t, icount)
		__field(uint64_t, ifree)
		__field(uint64_t, fdblocks)
		__field(uint64_t, frextents)
	),
	TP_fast_assign(
		__entry->dev = mp->m_super->s_dev;
		__entry->icount = fsc->icount;
		__entry->ifree = fsc->ifree;
		__entry->fdblocks = fsc->fdblocks;
		__entry->frextents = fsc->frextents;
	),
	TP_printk("dev %d:%d icount %llu ifree %llu fdblocks %llu frextents %llu",
		  MAJOR(__entry->dev), MINOR(__entry->dev),
		  __entry->icount,
		  __entry->ifree,
		  __entry->fdblocks,
		  __entry->frextents)
=======
		  __entry->dir,
		  __entry->ino,
		  __entry->namelen,
		  __get_str(name))
);

TRACE_EVENT(xchk_nlinks_collect_metafile,
	TP_PROTO(struct xfs_mount *mp, xfs_ino_t ino),
	TP_ARGS(mp, ino),
	TP_STRUCT__entry(
		__field(dev_t, dev)
		__field(xfs_ino_t, ino)
	),
	TP_fast_assign(
		__entry->dev = mp->m_super->s_dev;
		__entry->ino = ino;
	),
	TP_printk("dev %d:%d ino 0x%llx",
		  MAJOR(__entry->dev), MINOR(__entry->dev),
		  __entry->ino)
);

TRACE_EVENT(xchk_nlinks_live_update,
	TP_PROTO(struct xfs_mount *mp, const struct xfs_inode *dp,
		 int action, xfs_ino_t ino, int delta,
		 const char *name, unsigned int namelen),
	TP_ARGS(mp, dp, action, ino, delta, name, namelen),
	TP_STRUCT__entry(
		__field(dev_t, dev)
		__field(xfs_ino_t, dir)
		__field(int, action)
		__field(xfs_ino_t, ino)
		__field(int, delta)
		__field(unsigned int, namelen)
		__dynamic_array(char, name, namelen)
	),
	TP_fast_assign(
		__entry->dev = mp->m_super->s_dev;
		__entry->dir = dp ? dp->i_ino : NULLFSINO;
		__entry->action = action;
		__entry->ino = ino;
		__entry->delta = delta;
		__entry->namelen = namelen;
		memcpy(__get_str(name), name, namelen);
	),
	TP_printk("dev %d:%d dir 0x%llx ino 0x%llx nlink_delta %d name '%.*s'",
		  MAJOR(__entry->dev), MINOR(__entry->dev),
		  __entry->dir,
		  __entry->ino,
		  __entry->delta,
		  __entry->namelen,
		  __get_str(name))
);

TRACE_EVENT(xchk_nlinks_check_zero,
	TP_PROTO(struct xfs_mount *mp, xfs_ino_t ino,
		 const struct xchk_nlink *live),
	TP_ARGS(mp, ino, live),
	TP_STRUCT__entry(
		__field(dev_t, dev)
		__field(xfs_ino_t, ino)
		__field(xfs_nlink_t, parents)
		__field(xfs_nlink_t, backrefs)
		__field(xfs_nlink_t, children)
	),
	TP_fast_assign(
		__entry->dev = mp->m_super->s_dev;
		__entry->ino = ino;
		__entry->parents = live->parents;
		__entry->backrefs = live->backrefs;
		__entry->children = live->children;
	),
	TP_printk("dev %d:%d ino 0x%llx parents %u backrefs %u children %u",
		  MAJOR(__entry->dev), MINOR(__entry->dev),
		  __entry->ino,
		  __entry->parents,
		  __entry->backrefs,
		  __entry->children)
);

TRACE_EVENT(xchk_nlinks_update_incore,
	TP_PROTO(struct xfs_mount *mp, xfs_ino_t ino,
		 const struct xchk_nlink *live, int parents_delta,
		 int backrefs_delta, int children_delta),
	TP_ARGS(mp, ino, live, parents_delta, backrefs_delta, children_delta),
	TP_STRUCT__entry(
		__field(dev_t, dev)
		__field(xfs_ino_t, ino)
		__field(xfs_nlink_t, parents)
		__field(xfs_nlink_t, backrefs)
		__field(xfs_nlink_t, children)
		__field(int, parents_delta)
		__field(int, backrefs_delta)
		__field(int, children_delta)
	),
	TP_fast_assign(
		__entry->dev = mp->m_super->s_dev;
		__entry->ino = ino;
		__entry->parents = live->parents;
		__entry->backrefs = live->backrefs;
		__entry->children = live->children;
		__entry->parents_delta = parents_delta;
		__entry->backrefs_delta = backrefs_delta;
		__entry->children_delta = children_delta;
	),
	TP_printk("dev %d:%d ino 0x%llx parents %d:%u backrefs %d:%u children %d:%u",
		  MAJOR(__entry->dev), MINOR(__entry->dev),
		  __entry->ino,
		  __entry->parents_delta,
		  __entry->parents,
		  __entry->backrefs_delta,
		  __entry->backrefs,
		  __entry->children_delta,
		  __entry->children)
);

DECLARE_EVENT_CLASS(xchk_nlinks_diff_class,
	TP_PROTO(struct xfs_mount *mp, struct xfs_inode *ip,
		 const struct xchk_nlink *live),
	TP_ARGS(mp, ip, live),
	TP_STRUCT__entry(
		__field(dev_t, dev)
		__field(xfs_ino_t, ino)
		__field(uint8_t, ftype)
		__field(xfs_nlink_t, nlink)
		__field(xfs_nlink_t, parents)
		__field(xfs_nlink_t, backrefs)
		__field(xfs_nlink_t, children)
	),
	TP_fast_assign(
		__entry->dev = mp->m_super->s_dev;
		__entry->ino = ip->i_ino;
		__entry->ftype = xfs_mode_to_ftype(VFS_I(ip)->i_mode);
		__entry->nlink = VFS_I(ip)->i_nlink;
		__entry->parents = live->parents;
		__entry->backrefs = live->backrefs;
		__entry->children = live->children;
	),
	TP_printk("dev %d:%d ino 0x%llx ftype %s nlink %u parents %u backrefs %u children %u",
		  MAJOR(__entry->dev), MINOR(__entry->dev),
		  __entry->ino,
		  __print_symbolic(__entry->ftype, XFS_DIR3_FTYPE_STR),
		  __entry->nlink,
		  __entry->parents,
		  __entry->backrefs,
		  __entry->children)
);
#define DEFINE_SCRUB_NLINKS_DIFF_EVENT(name) \
DEFINE_EVENT(xchk_nlinks_diff_class, name, \
	TP_PROTO(struct xfs_mount *mp, struct xfs_inode *ip, \
		 const struct xchk_nlink *live), \
	TP_ARGS(mp, ip, live))
DEFINE_SCRUB_NLINKS_DIFF_EVENT(xchk_nlinks_compare_inode);

DECLARE_EVENT_CLASS(xchk_pptr_class,
	TP_PROTO(struct xfs_inode *ip, const struct xfs_name *name,
		 xfs_ino_t far_ino),
	TP_ARGS(ip, name, far_ino),
	TP_STRUCT__entry(
		__field(dev_t, dev)
		__field(xfs_ino_t, ino)
		__field(unsigned int, namelen)
		__dynamic_array(char, name, name->len)
		__field(xfs_ino_t, far_ino)
	),
	TP_fast_assign(
		__entry->dev = ip->i_mount->m_super->s_dev;
		__entry->ino = ip->i_ino;
		__entry->namelen = name->len;
		memcpy(__get_str(name), name, name->len);
		__entry->far_ino = far_ino;
	),
	TP_printk("dev %d:%d ino 0x%llx name '%.*s' far_ino 0x%llx",
		  MAJOR(__entry->dev), MINOR(__entry->dev),
		  __entry->ino,
		  __entry->namelen,
		  __get_str(name),
		  __entry->far_ino)
>>>>>>> 0c383648
)
#define DEFINE_XCHK_PPTR_EVENT(name) \
DEFINE_EVENT(xchk_pptr_class, name, \
	TP_PROTO(struct xfs_inode *ip, const struct xfs_name *name, \
		 xfs_ino_t far_ino), \
	TP_ARGS(ip, name, far_ino))
DEFINE_XCHK_PPTR_EVENT(xchk_dir_defer);
DEFINE_XCHK_PPTR_EVENT(xchk_dir_slowpath);
DEFINE_XCHK_PPTR_EVENT(xchk_dir_ultraslowpath);
DEFINE_XCHK_PPTR_EVENT(xchk_parent_defer);
DEFINE_XCHK_PPTR_EVENT(xchk_parent_slowpath);
DEFINE_XCHK_PPTR_EVENT(xchk_parent_ultraslowpath);

DECLARE_EVENT_CLASS(xchk_dirtree_class,
	TP_PROTO(struct xfs_scrub *sc, struct xfs_inode *ip,
		 unsigned int path_nr, const struct xfs_name *name,
		 const struct xfs_parent_rec *pptr),
	TP_ARGS(sc, ip, path_nr, name, pptr),
	TP_STRUCT__entry(
		__field(dev_t, dev)
		__field(unsigned int, path_nr)
		__field(xfs_ino_t, child_ino)
		__field(unsigned int, child_gen)
		__field(xfs_ino_t, parent_ino)
		__field(unsigned int, parent_gen)
		__field(unsigned int, namelen)
		__dynamic_array(char, name, name->len)
	),
	TP_fast_assign(
		__entry->dev = sc->mp->m_super->s_dev;
		__entry->path_nr = path_nr;
		__entry->child_ino = ip->i_ino;
		__entry->child_gen = VFS_I(ip)->i_generation;
		__entry->parent_ino = be64_to_cpu(pptr->p_ino);
		__entry->parent_gen = be32_to_cpu(pptr->p_gen);
		__entry->namelen = name->len;
		memcpy(__get_str(name), name->name, name->len);
	),
	TP_printk("dev %d:%d path %u child_ino 0x%llx child_gen 0x%x parent_ino 0x%llx parent_gen 0x%x name '%.*s'",
		  MAJOR(__entry->dev), MINOR(__entry->dev),
		  __entry->path_nr,
		  __entry->child_ino,
		  __entry->child_gen,
		  __entry->parent_ino,
		  __entry->parent_gen,
		  __entry->namelen,
		  __get_str(name))
);
#define DEFINE_XCHK_DIRTREE_EVENT(name) \
DEFINE_EVENT(xchk_dirtree_class, name, \
	TP_PROTO(struct xfs_scrub *sc, struct xfs_inode *ip, \
		 unsigned int path_nr, const struct xfs_name *name, \
		 const struct xfs_parent_rec *pptr), \
	TP_ARGS(sc, ip, path_nr, name, pptr))
DEFINE_XCHK_DIRTREE_EVENT(xchk_dirtree_create_path);
DEFINE_XCHK_DIRTREE_EVENT(xchk_dirpath_walk_upwards);

DECLARE_EVENT_CLASS(xchk_dirpath_class,
	TP_PROTO(struct xfs_scrub *sc, struct xfs_inode *ip,
		 unsigned int path_nr, unsigned int step_nr,
		 const struct xfs_name *name,
		 const struct xfs_parent_rec *pptr),
	TP_ARGS(sc, ip, path_nr, step_nr, name, pptr),
	TP_STRUCT__entry(
		__field(dev_t, dev)
		__field(unsigned int, path_nr)
		__field(unsigned int, step_nr)
		__field(xfs_ino_t, child_ino)
		__field(unsigned int, child_gen)
		__field(xfs_ino_t, parent_ino)
		__field(unsigned int, parent_gen)
		__field(unsigned int, namelen)
		__dynamic_array(char, name, name->len)
	),
	TP_fast_assign(
		__entry->dev = sc->mp->m_super->s_dev;
		__entry->path_nr = path_nr;
		__entry->step_nr = step_nr;
		__entry->child_ino = ip->i_ino;
		__entry->child_gen = VFS_I(ip)->i_generation;
		__entry->parent_ino = be64_to_cpu(pptr->p_ino);
		__entry->parent_gen = be32_to_cpu(pptr->p_gen);
		__entry->namelen = name->len;
		memcpy(__get_str(name), name->name, name->len);
	),
	TP_printk("dev %d:%d path %u step %u child_ino 0x%llx child_gen 0x%x parent_ino 0x%llx parent_gen 0x%x name '%.*s'",
		  MAJOR(__entry->dev), MINOR(__entry->dev),
		  __entry->path_nr,
		  __entry->step_nr,
		  __entry->child_ino,
		  __entry->child_gen,
		  __entry->parent_ino,
		  __entry->parent_gen,
		  __entry->namelen,
		  __get_str(name))
);
#define DEFINE_XCHK_DIRPATH_EVENT(name) \
DEFINE_EVENT(xchk_dirpath_class, name, \
	TP_PROTO(struct xfs_scrub *sc, struct xfs_inode *ip, \
		 unsigned int path_nr, unsigned int step_nr, \
		 const struct xfs_name *name, \
		 const struct xfs_parent_rec *pptr), \
	TP_ARGS(sc, ip, path_nr, step_nr, name, pptr))
DEFINE_XCHK_DIRPATH_EVENT(xchk_dirpath_disappeared);
DEFINE_XCHK_DIRPATH_EVENT(xchk_dirpath_badgen);
DEFINE_XCHK_DIRPATH_EVENT(xchk_dirpath_nondir_parent);
DEFINE_XCHK_DIRPATH_EVENT(xchk_dirpath_unlinked_parent);
DEFINE_XCHK_DIRPATH_EVENT(xchk_dirpath_found_next_step);

TRACE_DEFINE_ENUM(XCHK_DIRPATH_SCANNING);
TRACE_DEFINE_ENUM(XCHK_DIRPATH_DELETE);
TRACE_DEFINE_ENUM(XCHK_DIRPATH_CORRUPT);
TRACE_DEFINE_ENUM(XCHK_DIRPATH_LOOP);
TRACE_DEFINE_ENUM(XCHK_DIRPATH_STALE);
TRACE_DEFINE_ENUM(XCHK_DIRPATH_OK);
TRACE_DEFINE_ENUM(XREP_DIRPATH_DELETING);
TRACE_DEFINE_ENUM(XREP_DIRPATH_DELETED);
TRACE_DEFINE_ENUM(XREP_DIRPATH_ADOPTING);
TRACE_DEFINE_ENUM(XREP_DIRPATH_ADOPTED);

#define XCHK_DIRPATH_OUTCOME_STRINGS \
	{ XCHK_DIRPATH_SCANNING,	"scanning" }, \
	{ XCHK_DIRPATH_DELETE,		"delete" }, \
	{ XCHK_DIRPATH_CORRUPT,		"corrupt" }, \
	{ XCHK_DIRPATH_LOOP,		"loop" }, \
	{ XCHK_DIRPATH_STALE,		"stale" }, \
	{ XCHK_DIRPATH_OK,		"ok" }, \
	{ XREP_DIRPATH_DELETING,	"deleting" }, \
	{ XREP_DIRPATH_DELETED,		"deleted" }, \
	{ XREP_DIRPATH_ADOPTING,	"adopting" }, \
	{ XREP_DIRPATH_ADOPTED,		"adopted" }

DECLARE_EVENT_CLASS(xchk_dirpath_outcome_class,
	TP_PROTO(struct xfs_scrub *sc, unsigned long long path_nr,
		 unsigned int nr_steps, \
		 unsigned int outcome),
	TP_ARGS(sc, path_nr, nr_steps, outcome),
	TP_STRUCT__entry(
		__field(dev_t, dev)
		__field(unsigned long long, path_nr)
		__field(unsigned int, nr_steps)
		__field(unsigned int, outcome)
	),
	TP_fast_assign(
		__entry->dev = sc->mp->m_super->s_dev;
		__entry->path_nr = path_nr;
		__entry->nr_steps = nr_steps;
		__entry->outcome = outcome;
	),
	TP_printk("dev %d:%d path %llu steps %u outcome %s",
		  MAJOR(__entry->dev), MINOR(__entry->dev),
		  __entry->path_nr,
		  __entry->nr_steps,
		  __print_symbolic(__entry->outcome, XCHK_DIRPATH_OUTCOME_STRINGS))
);
#define DEFINE_XCHK_DIRPATH_OUTCOME_EVENT(name) \
DEFINE_EVENT(xchk_dirpath_outcome_class, name, \
	TP_PROTO(struct xfs_scrub *sc, unsigned long long path_nr, \
		 unsigned int nr_steps, \
		 unsigned int outcome), \
	TP_ARGS(sc, path_nr, nr_steps, outcome))
DEFINE_XCHK_DIRPATH_OUTCOME_EVENT(xchk_dirpath_set_outcome);
DEFINE_XCHK_DIRPATH_OUTCOME_EVENT(xchk_dirpath_evaluate_path);

DECLARE_EVENT_CLASS(xchk_dirtree_evaluate_class,
	TP_PROTO(const struct xchk_dirtree *dl,
		 const struct xchk_dirtree_outcomes *oc),
	TP_ARGS(dl, oc),
	TP_STRUCT__entry(
		__field(dev_t, dev)
		__field(xfs_ino_t, ino)
		__field(xfs_ino_t, rootino)
		__field(unsigned int, nr_paths)
		__field(unsigned int, bad)
		__field(unsigned int, suspect)
		__field(unsigned int, good)
		__field(bool, needs_adoption)
	),
	TP_fast_assign(
		__entry->dev = dl->sc->mp->m_super->s_dev;
		__entry->ino = dl->sc->ip->i_ino;
		__entry->rootino = dl->root_ino;
		__entry->nr_paths = dl->nr_paths;
		__entry->bad = oc->bad;
		__entry->suspect = oc->suspect;
		__entry->good = oc->good;
		__entry->needs_adoption = oc->needs_adoption ? 1 : 0;
	),
	TP_printk("dev %d:%d ino 0x%llx rootino 0x%llx nr_paths %u bad %u suspect %u good %u adopt? %d",
		  MAJOR(__entry->dev), MINOR(__entry->dev),
		  __entry->ino,
		  __entry->rootino,
		  __entry->nr_paths,
		  __entry->bad,
		  __entry->suspect,
		  __entry->good,
		  __entry->needs_adoption)
);
#define DEFINE_XCHK_DIRTREE_EVALUATE_EVENT(name) \
DEFINE_EVENT(xchk_dirtree_evaluate_class, name, \
	TP_PROTO(const struct xchk_dirtree *dl, \
		 const struct xchk_dirtree_outcomes *oc), \
	TP_ARGS(dl, oc))
DEFINE_XCHK_DIRTREE_EVALUATE_EVENT(xchk_dirtree_evaluate);

TRACE_EVENT(xchk_dirpath_changed,
	TP_PROTO(struct xfs_scrub *sc, unsigned int path_nr,
		 unsigned int step_nr, const struct xfs_inode *dp,
		 const struct xfs_inode *ip, const struct xfs_name *xname),
	TP_ARGS(sc, path_nr, step_nr, dp, ip, xname),
	TP_STRUCT__entry(
		__field(dev_t, dev)
		__field(unsigned int, path_nr)
		__field(unsigned int, step_nr)
		__field(xfs_ino_t, child_ino)
		__field(xfs_ino_t, parent_ino)
		__field(unsigned int, namelen)
		__dynamic_array(char, name, xname->len)
	),
	TP_fast_assign(
		__entry->dev = sc->mp->m_super->s_dev;
		__entry->path_nr = path_nr;
		__entry->step_nr = step_nr;
		__entry->child_ino = ip->i_ino;
		__entry->parent_ino = dp->i_ino;
		__entry->namelen = xname->len;
		memcpy(__get_str(name), xname->name, xname->len);
	),
	TP_printk("dev %d:%d path %u step %u child_ino 0x%llx parent_ino 0x%llx name '%.*s'",
		  MAJOR(__entry->dev), MINOR(__entry->dev),
		  __entry->path_nr,
		  __entry->step_nr,
		  __entry->child_ino,
		  __entry->parent_ino,
		  __entry->namelen,
		  __get_str(name))
);

TRACE_EVENT(xchk_dirtree_live_update,
	TP_PROTO(struct xfs_scrub *sc, const struct xfs_inode *dp,
		 int action, const struct xfs_inode *ip, int delta,
		 const struct xfs_name *xname),
	TP_ARGS(sc, dp, action, ip, delta, xname),
	TP_STRUCT__entry(
		__field(dev_t, dev)
		__field(xfs_ino_t, parent_ino)
		__field(int, action)
		__field(xfs_ino_t, child_ino)
		__field(int, delta)
		__field(unsigned int, namelen)
		__dynamic_array(char, name, xname->len)
	),
	TP_fast_assign(
		__entry->dev = sc->mp->m_super->s_dev;
		__entry->parent_ino = dp->i_ino;
		__entry->action = action;
		__entry->child_ino = ip->i_ino;
		__entry->delta = delta;
		__entry->namelen = xname->len;
		memcpy(__get_str(name), xname->name, xname->len);
	),
	TP_printk("dev %d:%d parent_ino 0x%llx child_ino 0x%llx nlink_delta %d name '%.*s'",
		  MAJOR(__entry->dev), MINOR(__entry->dev),
		  __entry->parent_ino,
		  __entry->child_ino,
		  __entry->delta,
		  __entry->namelen,
		  __get_str(name))
);

/* repair tracepoints */
#if IS_ENABLED(CONFIG_XFS_ONLINE_REPAIR)

DECLARE_EVENT_CLASS(xrep_extent_class,
	TP_PROTO(struct xfs_perag *pag, xfs_agblock_t agbno, xfs_extlen_t len),
	TP_ARGS(pag, agbno, len),
	TP_STRUCT__entry(
		__field(dev_t, dev)
		__field(xfs_agnumber_t, agno)
		__field(xfs_agblock_t, agbno)
		__field(xfs_extlen_t, len)
	),
	TP_fast_assign(
		__entry->dev = pag->pag_mount->m_super->s_dev;
		__entry->agno = pag->pag_agno;
		__entry->agbno = agbno;
		__entry->len = len;
	),
	TP_printk("dev %d:%d agno 0x%x agbno 0x%x fsbcount 0x%x",
		  MAJOR(__entry->dev), MINOR(__entry->dev),
		  __entry->agno,
		  __entry->agbno,
		  __entry->len)
);
#define DEFINE_REPAIR_EXTENT_EVENT(name) \
DEFINE_EVENT(xrep_extent_class, name, \
	TP_PROTO(struct xfs_perag *pag, xfs_agblock_t agbno, xfs_extlen_t len), \
	TP_ARGS(pag, agbno, len))
DEFINE_REPAIR_EXTENT_EVENT(xreap_dispose_unmap_extent);
DEFINE_REPAIR_EXTENT_EVENT(xreap_dispose_free_extent);
DEFINE_REPAIR_EXTENT_EVENT(xreap_agextent_binval);
DEFINE_REPAIR_EXTENT_EVENT(xreap_bmapi_binval);
DEFINE_REPAIR_EXTENT_EVENT(xrep_agfl_insert);

DECLARE_EVENT_CLASS(xrep_reap_find_class,
	TP_PROTO(struct xfs_perag *pag, xfs_agblock_t agbno, xfs_extlen_t len,
		bool crosslinked),
	TP_ARGS(pag, agbno, len, crosslinked),
	TP_STRUCT__entry(
		__field(dev_t, dev)
		__field(xfs_agnumber_t, agno)
		__field(xfs_agblock_t, agbno)
		__field(xfs_extlen_t, len)
		__field(bool, crosslinked)
	),
	TP_fast_assign(
		__entry->dev = pag->pag_mount->m_super->s_dev;
		__entry->agno = pag->pag_agno;
		__entry->agbno = agbno;
		__entry->len = len;
		__entry->crosslinked = crosslinked;
	),
	TP_printk("dev %d:%d agno 0x%x agbno 0x%x fsbcount 0x%x crosslinked %d",
		  MAJOR(__entry->dev), MINOR(__entry->dev),
		  __entry->agno,
		  __entry->agbno,
		  __entry->len,
		  __entry->crosslinked ? 1 : 0)
);
#define DEFINE_REPAIR_REAP_FIND_EVENT(name) \
DEFINE_EVENT(xrep_reap_find_class, name, \
	TP_PROTO(struct xfs_perag *pag, xfs_agblock_t agbno, xfs_extlen_t len, \
		 bool crosslinked), \
	TP_ARGS(pag, agbno, len, crosslinked))
DEFINE_REPAIR_REAP_FIND_EVENT(xreap_agextent_select);
DEFINE_REPAIR_REAP_FIND_EVENT(xreap_bmapi_select);

<<<<<<< HEAD
DECLARE_EVENT_CLASS(xrep_newbt_extent_class,
	TP_PROTO(struct xfs_mount *mp, xfs_agnumber_t agno,
		 xfs_agblock_t agbno, xfs_extlen_t len,
		 int64_t owner),
	TP_ARGS(mp, agno, agbno, len, owner),
=======
DECLARE_EVENT_CLASS(xrep_rmap_class,
	TP_PROTO(struct xfs_mount *mp, xfs_agnumber_t agno,
		 xfs_agblock_t agbno, xfs_extlen_t len,
		 uint64_t owner, uint64_t offset, unsigned int flags),
	TP_ARGS(mp, agno, agbno, len, owner, offset, flags),
>>>>>>> 0c383648
	TP_STRUCT__entry(
		__field(dev_t, dev)
		__field(xfs_agnumber_t, agno)
		__field(xfs_agblock_t, agbno)
		__field(xfs_extlen_t, len)
<<<<<<< HEAD
		__field(int64_t, owner)
=======
		__field(uint64_t, owner)
		__field(uint64_t, offset)
		__field(unsigned int, flags)
>>>>>>> 0c383648
	),
	TP_fast_assign(
		__entry->dev = mp->m_super->s_dev;
		__entry->agno = agno;
		__entry->agbno = agbno;
		__entry->len = len;
		__entry->owner = owner;
<<<<<<< HEAD
	),
	TP_printk("dev %d:%d agno 0x%x agbno 0x%x fsbcount 0x%x owner 0x%llx",
=======
		__entry->offset = offset;
		__entry->flags = flags;
	),
	TP_printk("dev %d:%d agno 0x%x agbno 0x%x fsbcount 0x%x owner 0x%llx fileoff 0x%llx flags 0x%x",
>>>>>>> 0c383648
		  MAJOR(__entry->dev), MINOR(__entry->dev),
		  __entry->agno,
		  __entry->agbno,
		  __entry->len,
<<<<<<< HEAD
=======
		  __entry->owner,
		  __entry->offset,
		  __entry->flags)
);
#define DEFINE_REPAIR_RMAP_EVENT(name) \
DEFINE_EVENT(xrep_rmap_class, name, \
	TP_PROTO(struct xfs_mount *mp, xfs_agnumber_t agno, \
		 xfs_agblock_t agbno, xfs_extlen_t len, \
		 uint64_t owner, uint64_t offset, unsigned int flags), \
	TP_ARGS(mp, agno, agbno, len, owner, offset, flags))
DEFINE_REPAIR_RMAP_EVENT(xrep_ibt_walk_rmap);
DEFINE_REPAIR_RMAP_EVENT(xrep_bmap_walk_rmap);

TRACE_EVENT(xrep_abt_found,
	TP_PROTO(struct xfs_mount *mp, xfs_agnumber_t agno,
		 const struct xfs_alloc_rec_incore *rec),
	TP_ARGS(mp, agno, rec),
	TP_STRUCT__entry(
		__field(dev_t, dev)
		__field(xfs_agnumber_t, agno)
		__field(xfs_agblock_t, startblock)
		__field(xfs_extlen_t, blockcount)
	),
	TP_fast_assign(
		__entry->dev = mp->m_super->s_dev;
		__entry->agno = agno;
		__entry->startblock = rec->ar_startblock;
		__entry->blockcount = rec->ar_blockcount;
	),
	TP_printk("dev %d:%d agno 0x%x agbno 0x%x fsbcount 0x%x",
		  MAJOR(__entry->dev), MINOR(__entry->dev),
		  __entry->agno,
		  __entry->startblock,
		  __entry->blockcount)
)

TRACE_EVENT(xrep_ibt_found,
	TP_PROTO(struct xfs_mount *mp, xfs_agnumber_t agno,
		 const struct xfs_inobt_rec_incore *rec),
	TP_ARGS(mp, agno, rec),
	TP_STRUCT__entry(
		__field(dev_t, dev)
		__field(xfs_agnumber_t, agno)
		__field(xfs_agino_t, startino)
		__field(uint16_t, holemask)
		__field(uint8_t, count)
		__field(uint8_t, freecount)
		__field(uint64_t, freemask)
	),
	TP_fast_assign(
		__entry->dev = mp->m_super->s_dev;
		__entry->agno = agno;
		__entry->startino = rec->ir_startino;
		__entry->holemask = rec->ir_holemask;
		__entry->count = rec->ir_count;
		__entry->freecount = rec->ir_freecount;
		__entry->freemask = rec->ir_free;
	),
	TP_printk("dev %d:%d agno 0x%x agino 0x%x holemask 0x%x count 0x%x freecount 0x%x freemask 0x%llx",
		  MAJOR(__entry->dev), MINOR(__entry->dev),
		  __entry->agno,
		  __entry->startino,
		  __entry->holemask,
		  __entry->count,
		  __entry->freecount,
		  __entry->freemask)
)

TRACE_EVENT(xrep_refc_found,
	TP_PROTO(struct xfs_perag *pag, const struct xfs_refcount_irec *rec),
	TP_ARGS(pag, rec),
	TP_STRUCT__entry(
		__field(dev_t, dev)
		__field(xfs_agnumber_t, agno)
		__field(enum xfs_refc_domain, domain)
		__field(xfs_agblock_t, startblock)
		__field(xfs_extlen_t, blockcount)
		__field(xfs_nlink_t, refcount)
	),
	TP_fast_assign(
		__entry->dev = pag->pag_mount->m_super->s_dev;
		__entry->agno = pag->pag_agno;
		__entry->domain = rec->rc_domain;
		__entry->startblock = rec->rc_startblock;
		__entry->blockcount = rec->rc_blockcount;
		__entry->refcount = rec->rc_refcount;
	),
	TP_printk("dev %d:%d agno 0x%x dom %s agbno 0x%x fsbcount 0x%x refcount %u",
		  MAJOR(__entry->dev), MINOR(__entry->dev),
		  __entry->agno,
		  __print_symbolic(__entry->domain, XFS_REFC_DOMAIN_STRINGS),
		  __entry->startblock,
		  __entry->blockcount,
		  __entry->refcount)
)

TRACE_EVENT(xrep_bmap_found,
	TP_PROTO(struct xfs_inode *ip, int whichfork,
		 struct xfs_bmbt_irec *irec),
	TP_ARGS(ip, whichfork, irec),
	TP_STRUCT__entry(
		__field(dev_t, dev)
		__field(xfs_ino_t, ino)
		__field(int, whichfork)
		__field(xfs_fileoff_t, lblk)
		__field(xfs_filblks_t, len)
		__field(xfs_fsblock_t, pblk)
		__field(int, state)
	),
	TP_fast_assign(
		__entry->dev = VFS_I(ip)->i_sb->s_dev;
		__entry->ino = ip->i_ino;
		__entry->whichfork = whichfork;
		__entry->lblk = irec->br_startoff;
		__entry->len = irec->br_blockcount;
		__entry->pblk = irec->br_startblock;
		__entry->state = irec->br_state;
	),
	TP_printk("dev %d:%d ino 0x%llx whichfork %s fileoff 0x%llx fsbcount 0x%llx startblock 0x%llx state %d",
		  MAJOR(__entry->dev), MINOR(__entry->dev),
		  __entry->ino,
		  __print_symbolic(__entry->whichfork, XFS_WHICHFORK_STRINGS),
		  __entry->lblk,
		  __entry->len,
		  __entry->pblk,
		  __entry->state)
);

TRACE_EVENT(xrep_rmap_found,
	TP_PROTO(struct xfs_mount *mp, xfs_agnumber_t agno,
		 const struct xfs_rmap_irec *rec),
	TP_ARGS(mp, agno, rec),
	TP_STRUCT__entry(
		__field(dev_t, dev)
		__field(xfs_agnumber_t, agno)
		__field(xfs_agblock_t, agbno)
		__field(xfs_extlen_t, len)
		__field(uint64_t, owner)
		__field(uint64_t, offset)
		__field(unsigned int, flags)
	),
	TP_fast_assign(
		__entry->dev = mp->m_super->s_dev;
		__entry->agno = agno;
		__entry->agbno = rec->rm_startblock;
		__entry->len = rec->rm_blockcount;
		__entry->owner = rec->rm_owner;
		__entry->offset = rec->rm_offset;
		__entry->flags = rec->rm_flags;
	),
	TP_printk("dev %d:%d agno 0x%x agbno 0x%x fsbcount 0x%x owner 0x%llx fileoff 0x%llx flags 0x%x",
		  MAJOR(__entry->dev), MINOR(__entry->dev),
		  __entry->agno,
		  __entry->agbno,
		  __entry->len,
		  __entry->owner,
		  __entry->offset,
		  __entry->flags)
);

TRACE_EVENT(xrep_findroot_block,
	TP_PROTO(struct xfs_mount *mp, xfs_agnumber_t agno, xfs_agblock_t agbno,
		 uint32_t magic, uint16_t level),
	TP_ARGS(mp, agno, agbno, magic, level),
	TP_STRUCT__entry(
		__field(dev_t, dev)
		__field(xfs_agnumber_t, agno)
		__field(xfs_agblock_t, agbno)
		__field(uint32_t, magic)
		__field(uint16_t, level)
	),
	TP_fast_assign(
		__entry->dev = mp->m_super->s_dev;
		__entry->agno = agno;
		__entry->agbno = agbno;
		__entry->magic = magic;
		__entry->level = level;
	),
	TP_printk("dev %d:%d agno 0x%x agbno 0x%x magic 0x%x level %u",
		  MAJOR(__entry->dev), MINOR(__entry->dev),
		  __entry->agno,
		  __entry->agbno,
		  __entry->magic,
		  __entry->level)
)
TRACE_EVENT(xrep_calc_ag_resblks,
	TP_PROTO(struct xfs_mount *mp, xfs_agnumber_t agno,
		 xfs_agino_t icount, xfs_agblock_t aglen, xfs_agblock_t freelen,
		 xfs_agblock_t usedlen),
	TP_ARGS(mp, agno, icount, aglen, freelen, usedlen),
	TP_STRUCT__entry(
		__field(dev_t, dev)
		__field(xfs_agnumber_t, agno)
		__field(xfs_agino_t, icount)
		__field(xfs_agblock_t, aglen)
		__field(xfs_agblock_t, freelen)
		__field(xfs_agblock_t, usedlen)
	),
	TP_fast_assign(
		__entry->dev = mp->m_super->s_dev;
		__entry->agno = agno;
		__entry->icount = icount;
		__entry->aglen = aglen;
		__entry->freelen = freelen;
		__entry->usedlen = usedlen;
	),
	TP_printk("dev %d:%d agno 0x%x icount %u aglen %u freelen %u usedlen %u",
		  MAJOR(__entry->dev), MINOR(__entry->dev),
		  __entry->agno,
		  __entry->icount,
		  __entry->aglen,
		  __entry->freelen,
		  __entry->usedlen)
)
TRACE_EVENT(xrep_calc_ag_resblks_btsize,
	TP_PROTO(struct xfs_mount *mp, xfs_agnumber_t agno,
		 xfs_agblock_t bnobt_sz, xfs_agblock_t inobt_sz,
		 xfs_agblock_t rmapbt_sz, xfs_agblock_t refcbt_sz),
	TP_ARGS(mp, agno, bnobt_sz, inobt_sz, rmapbt_sz, refcbt_sz),
	TP_STRUCT__entry(
		__field(dev_t, dev)
		__field(xfs_agnumber_t, agno)
		__field(xfs_agblock_t, bnobt_sz)
		__field(xfs_agblock_t, inobt_sz)
		__field(xfs_agblock_t, rmapbt_sz)
		__field(xfs_agblock_t, refcbt_sz)
	),
	TP_fast_assign(
		__entry->dev = mp->m_super->s_dev;
		__entry->agno = agno;
		__entry->bnobt_sz = bnobt_sz;
		__entry->inobt_sz = inobt_sz;
		__entry->rmapbt_sz = rmapbt_sz;
		__entry->refcbt_sz = refcbt_sz;
	),
	TP_printk("dev %d:%d agno 0x%x bnobt %u inobt %u rmapbt %u refcountbt %u",
		  MAJOR(__entry->dev), MINOR(__entry->dev),
		  __entry->agno,
		  __entry->bnobt_sz,
		  __entry->inobt_sz,
		  __entry->rmapbt_sz,
		  __entry->refcbt_sz)
)
TRACE_EVENT(xrep_reset_counters,
	TP_PROTO(struct xfs_mount *mp, struct xchk_fscounters *fsc),
	TP_ARGS(mp, fsc),
	TP_STRUCT__entry(
		__field(dev_t, dev)
		__field(uint64_t, icount)
		__field(uint64_t, ifree)
		__field(uint64_t, fdblocks)
		__field(uint64_t, frextents)
	),
	TP_fast_assign(
		__entry->dev = mp->m_super->s_dev;
		__entry->icount = fsc->icount;
		__entry->ifree = fsc->ifree;
		__entry->fdblocks = fsc->fdblocks;
		__entry->frextents = fsc->frextents;
	),
	TP_printk("dev %d:%d icount %llu ifree %llu fdblocks %llu frextents %llu",
		  MAJOR(__entry->dev), MINOR(__entry->dev),
		  __entry->icount,
		  __entry->ifree,
		  __entry->fdblocks,
		  __entry->frextents)
)

DECLARE_EVENT_CLASS(xrep_newbt_extent_class,
	TP_PROTO(struct xfs_mount *mp, xfs_agnumber_t agno,
		 xfs_agblock_t agbno, xfs_extlen_t len,
		 int64_t owner),
	TP_ARGS(mp, agno, agbno, len, owner),
	TP_STRUCT__entry(
		__field(dev_t, dev)
		__field(xfs_agnumber_t, agno)
		__field(xfs_agblock_t, agbno)
		__field(xfs_extlen_t, len)
		__field(int64_t, owner)
	),
	TP_fast_assign(
		__entry->dev = mp->m_super->s_dev;
		__entry->agno = agno;
		__entry->agbno = agbno;
		__entry->len = len;
		__entry->owner = owner;
	),
	TP_printk("dev %d:%d agno 0x%x agbno 0x%x fsbcount 0x%x owner 0x%llx",
		  MAJOR(__entry->dev), MINOR(__entry->dev),
		  __entry->agno,
		  __entry->agbno,
		  __entry->len,
>>>>>>> 0c383648
		  __entry->owner)
);
#define DEFINE_NEWBT_EXTENT_EVENT(name) \
DEFINE_EVENT(xrep_newbt_extent_class, name, \
	TP_PROTO(struct xfs_mount *mp, xfs_agnumber_t agno, \
		 xfs_agblock_t agbno, xfs_extlen_t len, \
		 int64_t owner), \
	TP_ARGS(mp, agno, agbno, len, owner))
DEFINE_NEWBT_EXTENT_EVENT(xrep_newbt_alloc_ag_blocks);
DEFINE_NEWBT_EXTENT_EVENT(xrep_newbt_alloc_file_blocks);
DEFINE_NEWBT_EXTENT_EVENT(xrep_newbt_free_blocks);
DEFINE_NEWBT_EXTENT_EVENT(xrep_newbt_claim_block);

DECLARE_EVENT_CLASS(xrep_dinode_class,
	TP_PROTO(struct xfs_scrub *sc, struct xfs_dinode *dip),
	TP_ARGS(sc, dip),
	TP_STRUCT__entry(
		__field(dev_t, dev)
		__field(xfs_ino_t, ino)
		__field(uint16_t, mode)
		__field(uint8_t, version)
		__field(uint8_t, format)
		__field(uint32_t, uid)
		__field(uint32_t, gid)
		__field(uint64_t, size)
		__field(uint64_t, nblocks)
		__field(uint32_t, extsize)
		__field(uint32_t, nextents)
		__field(uint16_t, anextents)
		__field(uint8_t, forkoff)
		__field(uint8_t, aformat)
		__field(uint16_t, flags)
		__field(uint32_t, gen)
		__field(uint64_t, flags2)
		__field(uint32_t, cowextsize)
	),
	TP_fast_assign(
		__entry->dev = sc->mp->m_super->s_dev;
		__entry->ino = sc->sm->sm_ino;
		__entry->mode = be16_to_cpu(dip->di_mode);
		__entry->version = dip->di_version;
		__entry->format = dip->di_format;
		__entry->uid = be32_to_cpu(dip->di_uid);
		__entry->gid = be32_to_cpu(dip->di_gid);
		__entry->size = be64_to_cpu(dip->di_size);
		__entry->nblocks = be64_to_cpu(dip->di_nblocks);
		__entry->extsize = be32_to_cpu(dip->di_extsize);
		__entry->nextents = be32_to_cpu(dip->di_nextents);
		__entry->anextents = be16_to_cpu(dip->di_anextents);
		__entry->forkoff = dip->di_forkoff;
		__entry->aformat = dip->di_aformat;
		__entry->flags = be16_to_cpu(dip->di_flags);
		__entry->gen = be32_to_cpu(dip->di_gen);
		__entry->flags2 = be64_to_cpu(dip->di_flags2);
		__entry->cowextsize = be32_to_cpu(dip->di_cowextsize);
	),
	TP_printk("dev %d:%d ino 0x%llx mode 0x%x version %u format %u uid %u gid %u disize 0x%llx nblocks 0x%llx extsize %u nextents %u anextents %u forkoff 0x%x aformat %u flags 0x%x gen 0x%x flags2 0x%llx cowextsize %u",
		  MAJOR(__entry->dev), MINOR(__entry->dev),
		  __entry->ino,
		  __entry->mode,
		  __entry->version,
		  __entry->format,
		  __entry->uid,
		  __entry->gid,
		  __entry->size,
		  __entry->nblocks,
		  __entry->extsize,
		  __entry->nextents,
		  __entry->anextents,
		  __entry->forkoff,
		  __entry->aformat,
		  __entry->flags,
		  __entry->gen,
		  __entry->flags2,
		  __entry->cowextsize)
)
<<<<<<< HEAD
=======

#define DEFINE_REPAIR_DINODE_EVENT(name) \
DEFINE_EVENT(xrep_dinode_class, name, \
	TP_PROTO(struct xfs_scrub *sc, struct xfs_dinode *dip), \
	TP_ARGS(sc, dip))
DEFINE_REPAIR_DINODE_EVENT(xrep_dinode_header);
DEFINE_REPAIR_DINODE_EVENT(xrep_dinode_mode);
DEFINE_REPAIR_DINODE_EVENT(xrep_dinode_flags);
DEFINE_REPAIR_DINODE_EVENT(xrep_dinode_size);
DEFINE_REPAIR_DINODE_EVENT(xrep_dinode_extsize_hints);
DEFINE_REPAIR_DINODE_EVENT(xrep_dinode_zap_symlink);
DEFINE_REPAIR_DINODE_EVENT(xrep_dinode_zap_dir);
DEFINE_REPAIR_DINODE_EVENT(xrep_dinode_fixed);
DEFINE_REPAIR_DINODE_EVENT(xrep_dinode_zap_forks);
DEFINE_REPAIR_DINODE_EVENT(xrep_dinode_zap_dfork);
DEFINE_REPAIR_DINODE_EVENT(xrep_dinode_zap_afork);
DEFINE_REPAIR_DINODE_EVENT(xrep_dinode_ensure_forkoff);

DECLARE_EVENT_CLASS(xrep_inode_class,
	TP_PROTO(struct xfs_scrub *sc),
	TP_ARGS(sc),
	TP_STRUCT__entry(
		__field(dev_t, dev)
		__field(xfs_ino_t, ino)
		__field(xfs_fsize_t, size)
		__field(xfs_rfsblock_t, nblocks)
		__field(uint16_t, flags)
		__field(uint64_t, flags2)
		__field(uint32_t, nextents)
		__field(uint8_t, format)
		__field(uint32_t, anextents)
		__field(uint8_t, aformat)
	),
	TP_fast_assign(
		__entry->dev = sc->mp->m_super->s_dev;
		__entry->ino = sc->sm->sm_ino;
		__entry->size = sc->ip->i_disk_size;
		__entry->nblocks = sc->ip->i_nblocks;
		__entry->flags = sc->ip->i_diflags;
		__entry->flags2 = sc->ip->i_diflags2;
		__entry->nextents = sc->ip->i_df.if_nextents;
		__entry->format = sc->ip->i_df.if_format;
		__entry->anextents = sc->ip->i_af.if_nextents;
		__entry->aformat = sc->ip->i_af.if_format;
	),
	TP_printk("dev %d:%d ino 0x%llx disize 0x%llx nblocks 0x%llx flags 0x%x flags2 0x%llx nextents %u format %u anextents %u aformat %u",
		  MAJOR(__entry->dev), MINOR(__entry->dev),
		  __entry->ino,
		  __entry->size,
		  __entry->nblocks,
		  __entry->flags,
		  __entry->flags2,
		  __entry->nextents,
		  __entry->format,
		  __entry->anextents,
		  __entry->aformat)
)

#define DEFINE_REPAIR_INODE_EVENT(name) \
DEFINE_EVENT(xrep_inode_class, name, \
	TP_PROTO(struct xfs_scrub *sc), \
	TP_ARGS(sc))
DEFINE_REPAIR_INODE_EVENT(xrep_inode_blockcounts);
DEFINE_REPAIR_INODE_EVENT(xrep_inode_ids);
DEFINE_REPAIR_INODE_EVENT(xrep_inode_flags);
DEFINE_REPAIR_INODE_EVENT(xrep_inode_blockdir_size);
DEFINE_REPAIR_INODE_EVENT(xrep_inode_sfdir_size);
DEFINE_REPAIR_INODE_EVENT(xrep_inode_dir_size);
DEFINE_REPAIR_INODE_EVENT(xrep_inode_fixed);

TRACE_EVENT(xrep_dinode_count_rmaps,
	TP_PROTO(struct xfs_scrub *sc, xfs_rfsblock_t data_blocks,
		xfs_rfsblock_t rt_blocks, xfs_rfsblock_t attr_blocks,
		xfs_extnum_t data_extents, xfs_extnum_t rt_extents,
		xfs_aextnum_t attr_extents),
	TP_ARGS(sc, data_blocks, rt_blocks, attr_blocks, data_extents,
		rt_extents, attr_extents),
	TP_STRUCT__entry(
		__field(dev_t, dev)
		__field(xfs_ino_t, ino)
		__field(xfs_rfsblock_t, data_blocks)
		__field(xfs_rfsblock_t, rt_blocks)
		__field(xfs_rfsblock_t, attr_blocks)
		__field(xfs_extnum_t, data_extents)
		__field(xfs_extnum_t, rt_extents)
		__field(xfs_aextnum_t, attr_extents)
	),
	TP_fast_assign(
		__entry->dev = sc->mp->m_super->s_dev;
		__entry->ino = sc->sm->sm_ino;
		__entry->data_blocks = data_blocks;
		__entry->rt_blocks = rt_blocks;
		__entry->attr_blocks = attr_blocks;
		__entry->data_extents = data_extents;
		__entry->rt_extents = rt_extents;
		__entry->attr_extents = attr_extents;
	),
	TP_printk("dev %d:%d ino 0x%llx dblocks 0x%llx rtblocks 0x%llx ablocks 0x%llx dextents %llu rtextents %llu aextents %u",
		  MAJOR(__entry->dev), MINOR(__entry->dev),
		  __entry->ino,
		  __entry->data_blocks,
		  __entry->rt_blocks,
		  __entry->attr_blocks,
		  __entry->data_extents,
		  __entry->rt_extents,
		  __entry->attr_extents)
);

TRACE_EVENT(xrep_dinode_findmode_dirent,
	TP_PROTO(struct xfs_scrub *sc, struct xfs_inode *dp,
		 unsigned int ftype),
	TP_ARGS(sc, dp, ftype),
	TP_STRUCT__entry(
		__field(dev_t, dev)
		__field(xfs_ino_t, ino)
		__field(xfs_ino_t, parent_ino)
		__field(unsigned int, ftype)
	),
	TP_fast_assign(
		__entry->dev = sc->mp->m_super->s_dev;
		__entry->ino = sc->sm->sm_ino;
		__entry->parent_ino = dp->i_ino;
		__entry->ftype = ftype;
	),
	TP_printk("dev %d:%d ino 0x%llx parent_ino 0x%llx ftype '%s'",
		  MAJOR(__entry->dev), MINOR(__entry->dev),
		  __entry->ino,
		  __entry->parent_ino,
		  __print_symbolic(__entry->ftype, XFS_DIR3_FTYPE_STR))
);

TRACE_EVENT(xrep_dinode_findmode_dirent_inval,
	TP_PROTO(struct xfs_scrub *sc, struct xfs_inode *dp,
		 unsigned int ftype, unsigned int found_ftype),
	TP_ARGS(sc, dp, ftype, found_ftype),
	TP_STRUCT__entry(
		__field(dev_t, dev)
		__field(xfs_ino_t, ino)
		__field(xfs_ino_t, parent_ino)
		__field(unsigned int, ftype)
		__field(unsigned int, found_ftype)
	),
	TP_fast_assign(
		__entry->dev = sc->mp->m_super->s_dev;
		__entry->ino = sc->sm->sm_ino;
		__entry->parent_ino = dp->i_ino;
		__entry->ftype = ftype;
		__entry->found_ftype = found_ftype;
	),
	TP_printk("dev %d:%d ino 0x%llx parent_ino 0x%llx ftype '%s' found_ftype '%s'",
		  MAJOR(__entry->dev), MINOR(__entry->dev),
		  __entry->ino,
		  __entry->parent_ino,
		  __print_symbolic(__entry->ftype, XFS_DIR3_FTYPE_STR),
		  __print_symbolic(__entry->found_ftype, XFS_DIR3_FTYPE_STR))
);

TRACE_EVENT(xrep_cow_mark_file_range,
	TP_PROTO(struct xfs_inode *ip, xfs_fsblock_t startblock,
		 xfs_fileoff_t startoff, xfs_filblks_t blockcount),
	TP_ARGS(ip, startblock, startoff, blockcount),
	TP_STRUCT__entry(
		__field(dev_t, dev)
		__field(xfs_ino_t, ino)
		__field(xfs_fsblock_t, startblock)
		__field(xfs_fileoff_t, startoff)
		__field(xfs_filblks_t, blockcount)
	),
	TP_fast_assign(
		__entry->dev = ip->i_mount->m_super->s_dev;
		__entry->ino = ip->i_ino;
		__entry->startoff = startoff;
		__entry->startblock = startblock;
		__entry->blockcount = blockcount;
	),
	TP_printk("dev %d:%d ino 0x%llx fileoff 0x%llx startblock 0x%llx fsbcount 0x%llx",
		  MAJOR(__entry->dev), MINOR(__entry->dev),
		  __entry->ino,
		  __entry->startoff,
		  __entry->startblock,
		  __entry->blockcount)
);

TRACE_EVENT(xrep_cow_replace_mapping,
	TP_PROTO(struct xfs_inode *ip, const struct xfs_bmbt_irec *irec,
		 xfs_fsblock_t new_startblock, xfs_extlen_t new_blockcount),
	TP_ARGS(ip, irec, new_startblock, new_blockcount),
	TP_STRUCT__entry(
		__field(dev_t, dev)
		__field(xfs_ino_t, ino)
		__field(xfs_fsblock_t, startblock)
		__field(xfs_fileoff_t, startoff)
		__field(xfs_filblks_t, blockcount)
		__field(xfs_exntst_t, state)
		__field(xfs_fsblock_t, new_startblock)
		__field(xfs_extlen_t, new_blockcount)
	),
	TP_fast_assign(
		__entry->dev = ip->i_mount->m_super->s_dev;
		__entry->ino = ip->i_ino;
		__entry->startoff = irec->br_startoff;
		__entry->startblock = irec->br_startblock;
		__entry->blockcount = irec->br_blockcount;
		__entry->state = irec->br_state;
		__entry->new_startblock = new_startblock;
		__entry->new_blockcount = new_blockcount;
	),
	TP_printk("dev %d:%d ino 0x%llx startoff 0x%llx startblock 0x%llx fsbcount 0x%llx state 0x%x new_startblock 0x%llx new_fsbcount 0x%x",
		  MAJOR(__entry->dev), MINOR(__entry->dev),
		  __entry->ino,
		  __entry->startoff,
		  __entry->startblock,
		  __entry->blockcount,
		  __entry->state,
		  __entry->new_startblock,
		  __entry->new_blockcount)
);

TRACE_EVENT(xrep_cow_free_staging,
	TP_PROTO(struct xfs_perag *pag, xfs_agblock_t agbno,
		 xfs_extlen_t blockcount),
	TP_ARGS(pag, agbno, blockcount),
	TP_STRUCT__entry(
		__field(dev_t, dev)
		__field(xfs_agnumber_t, agno)
		__field(xfs_agblock_t, agbno)
		__field(xfs_extlen_t, blockcount)
	),
	TP_fast_assign(
		__entry->dev = pag->pag_mount->m_super->s_dev;
		__entry->agno = pag->pag_agno;
		__entry->agbno = agbno;
		__entry->blockcount = blockcount;
	),
	TP_printk("dev %d:%d agno 0x%x agbno 0x%x fsbcount 0x%x",
		  MAJOR(__entry->dev), MINOR(__entry->dev),
		  __entry->agno,
		  __entry->agbno,
		  __entry->blockcount)
);

#ifdef CONFIG_XFS_QUOTA
DECLARE_EVENT_CLASS(xrep_dquot_class,
	TP_PROTO(struct xfs_mount *mp, uint8_t type, uint32_t id),
	TP_ARGS(mp, type, id),
	TP_STRUCT__entry(
		__field(dev_t, dev)
		__field(uint8_t, type)
		__field(uint32_t, id)
	),
	TP_fast_assign(
		__entry->dev = mp->m_super->s_dev;
		__entry->id = id;
		__entry->type = type;
	),
	TP_printk("dev %d:%d type %s id 0x%x",
		  MAJOR(__entry->dev), MINOR(__entry->dev),
		  __print_flags(__entry->type, "|", XFS_DQTYPE_STRINGS),
		  __entry->id)
);

#define DEFINE_XREP_DQUOT_EVENT(name) \
DEFINE_EVENT(xrep_dquot_class, name, \
	TP_PROTO(struct xfs_mount *mp, uint8_t type, uint32_t id), \
	TP_ARGS(mp, type, id))
DEFINE_XREP_DQUOT_EVENT(xrep_dquot_item);
DEFINE_XREP_DQUOT_EVENT(xrep_disk_dquot);
DEFINE_XREP_DQUOT_EVENT(xrep_dquot_item_fill_bmap_hole);
DEFINE_XREP_DQUOT_EVENT(xrep_quotacheck_dquot);
#endif /* CONFIG_XFS_QUOTA */

DEFINE_SCRUB_NLINKS_DIFF_EVENT(xrep_nlinks_update_inode);
DEFINE_SCRUB_NLINKS_DIFF_EVENT(xrep_nlinks_unfixable_inode);

TRACE_EVENT(xrep_rmap_live_update,
	TP_PROTO(struct xfs_mount *mp, xfs_agnumber_t agno, unsigned int op,
		 const struct xfs_rmap_update_params *p),
	TP_ARGS(mp, agno, op, p),
	TP_STRUCT__entry(
		__field(dev_t, dev)
		__field(xfs_agnumber_t, agno)
		__field(unsigned int, op)
		__field(xfs_agblock_t, agbno)
		__field(xfs_extlen_t, len)
		__field(uint64_t, owner)
		__field(uint64_t, offset)
		__field(unsigned int, flags)
	),
	TP_fast_assign(
		__entry->dev = mp->m_super->s_dev;
		__entry->agno = agno;
		__entry->op = op;
		__entry->agbno = p->startblock;
		__entry->len = p->blockcount;
		xfs_owner_info_unpack(&p->oinfo, &__entry->owner,
				&__entry->offset, &__entry->flags);
		if (p->unwritten)
			__entry->flags |= XFS_RMAP_UNWRITTEN;
	),
	TP_printk("dev %d:%d agno 0x%x op %d agbno 0x%x fsbcount 0x%x owner 0x%llx fileoff 0x%llx flags 0x%x",
		  MAJOR(__entry->dev), MINOR(__entry->dev),
		  __entry->agno,
		  __entry->op,
		  __entry->agbno,
		  __entry->len,
		  __entry->owner,
		  __entry->offset,
		  __entry->flags)
);

TRACE_EVENT(xrep_tempfile_create,
	TP_PROTO(struct xfs_scrub *sc),
	TP_ARGS(sc),
	TP_STRUCT__entry(
		__field(dev_t, dev)
		__field(xfs_ino_t, ino)
		__field(unsigned int, type)
		__field(xfs_agnumber_t, agno)
		__field(xfs_ino_t, inum)
		__field(unsigned int, gen)
		__field(unsigned int, flags)
		__field(xfs_ino_t, temp_inum)
	),
	TP_fast_assign(
		__entry->dev = sc->mp->m_super->s_dev;
		__entry->ino = sc->file ? XFS_I(file_inode(sc->file))->i_ino : 0;
		__entry->type = sc->sm->sm_type;
		__entry->agno = sc->sm->sm_agno;
		__entry->inum = sc->sm->sm_ino;
		__entry->gen = sc->sm->sm_gen;
		__entry->flags = sc->sm->sm_flags;
		__entry->temp_inum = sc->tempip->i_ino;
	),
	TP_printk("dev %d:%d ino 0x%llx type %s inum 0x%llx gen 0x%x flags 0x%x temp_inum 0x%llx",
		  MAJOR(__entry->dev), MINOR(__entry->dev),
		  __entry->ino,
		  __print_symbolic(__entry->type, XFS_SCRUB_TYPE_STRINGS),
		  __entry->inum,
		  __entry->gen,
		  __entry->flags,
		  __entry->temp_inum)
);

DECLARE_EVENT_CLASS(xrep_tempfile_class,
	TP_PROTO(struct xfs_scrub *sc, int whichfork,
		 struct xfs_bmbt_irec *irec),
	TP_ARGS(sc, whichfork, irec),
	TP_STRUCT__entry(
		__field(dev_t, dev)
		__field(xfs_ino_t, ino)
		__field(int, whichfork)
		__field(xfs_fileoff_t, lblk)
		__field(xfs_filblks_t, len)
		__field(xfs_fsblock_t, pblk)
		__field(int, state)
	),
	TP_fast_assign(
		__entry->dev = sc->mp->m_super->s_dev;
		__entry->ino = sc->tempip->i_ino;
		__entry->whichfork = whichfork;
		__entry->lblk = irec->br_startoff;
		__entry->len = irec->br_blockcount;
		__entry->pblk = irec->br_startblock;
		__entry->state = irec->br_state;
	),
	TP_printk("dev %d:%d ino 0x%llx whichfork %s fileoff 0x%llx fsbcount 0x%llx startblock 0x%llx state %d",
		  MAJOR(__entry->dev), MINOR(__entry->dev),
		  __entry->ino,
		  __print_symbolic(__entry->whichfork, XFS_WHICHFORK_STRINGS),
		  __entry->lblk,
		  __entry->len,
		  __entry->pblk,
		  __entry->state)
);
#define DEFINE_XREP_TEMPFILE_EVENT(name) \
DEFINE_EVENT(xrep_tempfile_class, name, \
	TP_PROTO(struct xfs_scrub *sc, int whichfork, \
		 struct xfs_bmbt_irec *irec), \
	TP_ARGS(sc, whichfork, irec))
DEFINE_XREP_TEMPFILE_EVENT(xrep_tempfile_prealloc);
DEFINE_XREP_TEMPFILE_EVENT(xrep_tempfile_copyin);

TRACE_EVENT(xreap_ifork_extent,
	TP_PROTO(struct xfs_scrub *sc, struct xfs_inode *ip, int whichfork,
		 const struct xfs_bmbt_irec *irec),
	TP_ARGS(sc, ip, whichfork, irec),
	TP_STRUCT__entry(
		__field(dev_t, dev)
		__field(xfs_ino_t, ino)
		__field(int, whichfork)
		__field(xfs_fileoff_t, fileoff)
		__field(xfs_filblks_t, len)
		__field(xfs_agnumber_t, agno)
		__field(xfs_agblock_t, agbno)
		__field(int, state)
	),
	TP_fast_assign(
		__entry->dev = sc->mp->m_super->s_dev;
		__entry->ino = ip->i_ino;
		__entry->whichfork = whichfork;
		__entry->fileoff = irec->br_startoff;
		__entry->len = irec->br_blockcount;
		__entry->agno = XFS_FSB_TO_AGNO(sc->mp, irec->br_startblock);
		__entry->agbno = XFS_FSB_TO_AGBNO(sc->mp, irec->br_startblock);
		__entry->state = irec->br_state;
	),
	TP_printk("dev %d:%d ip 0x%llx whichfork %s agno 0x%x agbno 0x%x fileoff 0x%llx fsbcount 0x%llx state 0x%x",
		  MAJOR(__entry->dev), MINOR(__entry->dev),
		  __entry->ino,
		  __print_symbolic(__entry->whichfork, XFS_WHICHFORK_STRINGS),
		  __entry->agno,
		  __entry->agbno,
		  __entry->fileoff,
		  __entry->len,
		  __entry->state)
);

TRACE_EVENT(xreap_bmapi_binval_scan,
	TP_PROTO(struct xfs_scrub *sc, const struct xfs_bmbt_irec *irec,
		 xfs_extlen_t scan_blocks),
	TP_ARGS(sc, irec, scan_blocks),
	TP_STRUCT__entry(
		__field(dev_t, dev)
		__field(xfs_filblks_t, len)
		__field(xfs_agnumber_t, agno)
		__field(xfs_agblock_t, agbno)
		__field(xfs_extlen_t, scan_blocks)
	),
	TP_fast_assign(
		__entry->dev = sc->mp->m_super->s_dev;
		__entry->len = irec->br_blockcount;
		__entry->agno = XFS_FSB_TO_AGNO(sc->mp, irec->br_startblock);
		__entry->agbno = XFS_FSB_TO_AGBNO(sc->mp, irec->br_startblock);
		__entry->scan_blocks = scan_blocks;
	),
	TP_printk("dev %d:%d agno 0x%x agbno 0x%x fsbcount 0x%llx scan_blocks 0x%x",
		  MAJOR(__entry->dev), MINOR(__entry->dev),
		  __entry->agno,
		  __entry->agbno,
		  __entry->len,
		  __entry->scan_blocks)
);

TRACE_EVENT(xrep_xattr_recover_leafblock,
	TP_PROTO(struct xfs_inode *ip, xfs_dablk_t dabno, uint16_t magic),
	TP_ARGS(ip, dabno, magic),
	TP_STRUCT__entry(
		__field(dev_t, dev)
		__field(xfs_ino_t, ino)
		__field(xfs_dablk_t, dabno)
		__field(uint16_t, magic)
	),
	TP_fast_assign(
		__entry->dev = ip->i_mount->m_super->s_dev;
		__entry->ino = ip->i_ino;
		__entry->dabno = dabno;
		__entry->magic = magic;
	),
	TP_printk("dev %d:%d ino 0x%llx dablk 0x%x magic 0x%x",
		  MAJOR(__entry->dev), MINOR(__entry->dev),
		  __entry->ino,
		  __entry->dabno,
		  __entry->magic)
);

DECLARE_EVENT_CLASS(xrep_xattr_salvage_class,
	TP_PROTO(struct xfs_inode *ip, unsigned int flags, char *name,
		 unsigned int namelen, unsigned int valuelen),
	TP_ARGS(ip, flags, name, namelen, valuelen),
	TP_STRUCT__entry(
		__field(dev_t, dev)
		__field(xfs_ino_t, ino)
		__field(unsigned int, flags)
		__field(unsigned int, namelen)
		__dynamic_array(char, name, namelen)
		__field(unsigned int, valuelen)
	),
	TP_fast_assign(
		__entry->dev = ip->i_mount->m_super->s_dev;
		__entry->ino = ip->i_ino;
		__entry->flags = flags;
		__entry->namelen = namelen;
		memcpy(__get_str(name), name, namelen);
		__entry->valuelen = valuelen;
	),
	TP_printk("dev %d:%d ino 0x%llx flags %s name '%.*s' valuelen 0x%x",
		  MAJOR(__entry->dev), MINOR(__entry->dev),
		  __entry->ino,
		   __print_flags(__entry->flags, "|", XFS_ATTR_NAMESPACE_STR),
		  __entry->namelen,
		  __get_str(name),
		  __entry->valuelen)
);
#define DEFINE_XREP_XATTR_SALVAGE_EVENT(name) \
DEFINE_EVENT(xrep_xattr_salvage_class, name, \
	TP_PROTO(struct xfs_inode *ip, unsigned int flags, char *name, \
		 unsigned int namelen, unsigned int valuelen), \
	TP_ARGS(ip, flags, name, namelen, valuelen))
DEFINE_XREP_XATTR_SALVAGE_EVENT(xrep_xattr_salvage_rec);
DEFINE_XREP_XATTR_SALVAGE_EVENT(xrep_xattr_insert_rec);
DEFINE_XREP_XATTR_SALVAGE_EVENT(xrep_parent_stash_xattr);
DEFINE_XREP_XATTR_SALVAGE_EVENT(xrep_parent_insert_xattr);

DECLARE_EVENT_CLASS(xrep_pptr_salvage_class,
	TP_PROTO(struct xfs_inode *ip, unsigned int flags, const void *name,
		 unsigned int namelen, const void *value, unsigned int valuelen),
	TP_ARGS(ip, flags, name, namelen, value, valuelen),
	TP_STRUCT__entry(
		__field(dev_t, dev)
		__field(xfs_ino_t, ino)
		__field(xfs_ino_t, parent_ino)
		__field(unsigned int, parent_gen)
		__field(unsigned int, namelen)
		__dynamic_array(char, name, namelen)
	),
	TP_fast_assign(
		const struct xfs_parent_rec	*rec = value;

		__entry->dev = ip->i_mount->m_super->s_dev;
		__entry->ino = ip->i_ino;
		__entry->parent_ino = be64_to_cpu(rec->p_ino);
		__entry->parent_gen = be32_to_cpu(rec->p_gen);
		__entry->namelen = namelen;
		memcpy(__get_str(name), name, namelen);
	),
	TP_printk("dev %d:%d ino 0x%llx parent_ino 0x%llx parent_gen 0x%x name '%.*s'",
		  MAJOR(__entry->dev), MINOR(__entry->dev),
		  __entry->ino,
		  __entry->parent_ino,
		  __entry->parent_gen,
		  __entry->namelen,
		  __get_str(name))
)
#define DEFINE_XREP_PPTR_SALVAGE_EVENT(name) \
DEFINE_EVENT(xrep_pptr_salvage_class, name, \
	TP_PROTO(struct xfs_inode *ip, unsigned int flags, const void *name, \
		 unsigned int namelen, const void *value, unsigned int valuelen), \
	TP_ARGS(ip, flags, name, namelen, value, valuelen))
DEFINE_XREP_PPTR_SALVAGE_EVENT(xrep_xattr_salvage_pptr);
DEFINE_XREP_PPTR_SALVAGE_EVENT(xrep_xattr_insert_pptr);

TRACE_EVENT(xrep_xattr_class,
	TP_PROTO(struct xfs_inode *ip, struct xfs_inode *arg_ip),
	TP_ARGS(ip, arg_ip),
	TP_STRUCT__entry(
		__field(dev_t, dev)
		__field(xfs_ino_t, ino)
		__field(xfs_ino_t, src_ino)
	),
	TP_fast_assign(
		__entry->dev = ip->i_mount->m_super->s_dev;
		__entry->ino = ip->i_ino;
		__entry->src_ino = arg_ip->i_ino;
	),
	TP_printk("dev %d:%d ino 0x%llx src 0x%llx",
		  MAJOR(__entry->dev), MINOR(__entry->dev),
		  __entry->ino,
		  __entry->src_ino)
)
#define DEFINE_XREP_XATTR_EVENT(name) \
DEFINE_EVENT(xrep_xattr_class, name, \
	TP_PROTO(struct xfs_inode *ip, struct xfs_inode *arg_ip), \
	TP_ARGS(ip, arg_ip))
DEFINE_XREP_XATTR_EVENT(xrep_xattr_rebuild_tree);
DEFINE_XREP_XATTR_EVENT(xrep_xattr_reset_fork);
DEFINE_XREP_XATTR_EVENT(xrep_xattr_full_reset);

DECLARE_EVENT_CLASS(xrep_xattr_pptr_scan_class,
	TP_PROTO(struct xfs_inode *ip, const struct xfs_inode *dp,
		 const struct xfs_name *name),
	TP_ARGS(ip, dp, name),
	TP_STRUCT__entry(
		__field(dev_t, dev)
		__field(xfs_ino_t, ino)
		__field(xfs_ino_t, parent_ino)
		__field(unsigned int, parent_gen)
		__field(unsigned int, namelen)
		__dynamic_array(char, name, name->len)
	),
	TP_fast_assign(
		__entry->dev = ip->i_mount->m_super->s_dev;
		__entry->ino = ip->i_ino;
		__entry->parent_ino = dp->i_ino;
		__entry->parent_gen = VFS_IC(dp)->i_generation;
		__entry->namelen = name->len;
		memcpy(__get_str(name), name->name, name->len);
	),
	TP_printk("dev %d:%d ino 0x%llx parent_ino 0x%llx parent_gen 0x%x name '%.*s'",
		  MAJOR(__entry->dev), MINOR(__entry->dev),
		  __entry->ino,
		  __entry->parent_ino,
		  __entry->parent_gen,
		  __entry->namelen,
		  __get_str(name))
)
#define DEFINE_XREP_XATTR_PPTR_SCAN_EVENT(name) \
DEFINE_EVENT(xrep_xattr_pptr_scan_class, name, \
	TP_PROTO(struct xfs_inode *ip, const struct xfs_inode *dp, \
		 const struct xfs_name *name), \
	TP_ARGS(ip, dp, name))
DEFINE_XREP_XATTR_PPTR_SCAN_EVENT(xrep_xattr_stash_parentadd);
DEFINE_XREP_XATTR_PPTR_SCAN_EVENT(xrep_xattr_stash_parentremove);

TRACE_EVENT(xrep_dir_recover_dirblock,
	TP_PROTO(struct xfs_inode *dp, xfs_dablk_t dabno, uint32_t magic,
		 uint32_t magic_guess),
	TP_ARGS(dp, dabno, magic, magic_guess),
	TP_STRUCT__entry(
		__field(dev_t, dev)
		__field(xfs_ino_t, dir_ino)
		__field(xfs_dablk_t, dabno)
		__field(uint32_t, magic)
		__field(uint32_t, magic_guess)
	),
	TP_fast_assign(
		__entry->dev = dp->i_mount->m_super->s_dev;
		__entry->dir_ino = dp->i_ino;
		__entry->dabno = dabno;
		__entry->magic = magic;
		__entry->magic_guess = magic_guess;
	),
	TP_printk("dev %d:%d dir 0x%llx dablk 0x%x magic 0x%x magic_guess 0x%x",
		  MAJOR(__entry->dev), MINOR(__entry->dev),
		  __entry->dir_ino,
		  __entry->dabno,
		  __entry->magic,
		  __entry->magic_guess)
);

DECLARE_EVENT_CLASS(xrep_dir_class,
	TP_PROTO(struct xfs_inode *dp, xfs_ino_t parent_ino),
	TP_ARGS(dp, parent_ino),
	TP_STRUCT__entry(
		__field(dev_t, dev)
		__field(xfs_ino_t, dir_ino)
		__field(xfs_ino_t, parent_ino)
	),
	TP_fast_assign(
		__entry->dev = dp->i_mount->m_super->s_dev;
		__entry->dir_ino = dp->i_ino;
		__entry->parent_ino = parent_ino;
	),
	TP_printk("dev %d:%d dir 0x%llx parent 0x%llx",
		  MAJOR(__entry->dev), MINOR(__entry->dev),
		  __entry->dir_ino,
		  __entry->parent_ino)
)
#define DEFINE_XREP_DIR_EVENT(name) \
DEFINE_EVENT(xrep_dir_class, name, \
	TP_PROTO(struct xfs_inode *dp, xfs_ino_t parent_ino), \
	TP_ARGS(dp, parent_ino))
DEFINE_XREP_DIR_EVENT(xrep_dir_rebuild_tree);
DEFINE_XREP_DIR_EVENT(xrep_dir_reset_fork);
DEFINE_XREP_DIR_EVENT(xrep_parent_reset_dotdot);

DECLARE_EVENT_CLASS(xrep_dirent_class,
	TP_PROTO(struct xfs_inode *dp, const struct xfs_name *name,
		 xfs_ino_t ino),
	TP_ARGS(dp, name, ino),
	TP_STRUCT__entry(
		__field(dev_t, dev)
		__field(xfs_ino_t, dir_ino)
		__field(unsigned int, namelen)
		__dynamic_array(char, name, name->len)
		__field(xfs_ino_t, ino)
		__field(uint8_t, ftype)
	),
	TP_fast_assign(
		__entry->dev = dp->i_mount->m_super->s_dev;
		__entry->dir_ino = dp->i_ino;
		__entry->namelen = name->len;
		memcpy(__get_str(name), name->name, name->len);
		__entry->ino = ino;
		__entry->ftype = name->type;
	),
	TP_printk("dev %d:%d dir 0x%llx ftype %s name '%.*s' ino 0x%llx",
		  MAJOR(__entry->dev), MINOR(__entry->dev),
		  __entry->dir_ino,
		  __print_symbolic(__entry->ftype, XFS_DIR3_FTYPE_STR),
		  __entry->namelen,
		  __get_str(name),
		  __entry->ino)
)
#define DEFINE_XREP_DIRENT_EVENT(name) \
DEFINE_EVENT(xrep_dirent_class, name, \
	TP_PROTO(struct xfs_inode *dp, const struct xfs_name *name, \
		 xfs_ino_t ino), \
	TP_ARGS(dp, name, ino))
DEFINE_XREP_DIRENT_EVENT(xrep_dir_salvage_entry);
DEFINE_XREP_DIRENT_EVENT(xrep_dir_stash_createname);
DEFINE_XREP_DIRENT_EVENT(xrep_dir_replay_createname);
DEFINE_XREP_DIRENT_EVENT(xrep_adoption_reparent);
DEFINE_XREP_DIRENT_EVENT(xrep_dir_stash_removename);
DEFINE_XREP_DIRENT_EVENT(xrep_dir_replay_removename);

DECLARE_EVENT_CLASS(xrep_adoption_class,
	TP_PROTO(struct xfs_inode *dp, struct xfs_inode *ip, bool moved),
	TP_ARGS(dp, ip, moved),
	TP_STRUCT__entry(
		__field(dev_t, dev)
		__field(xfs_ino_t, dir_ino)
		__field(xfs_ino_t, child_ino)
		__field(bool, moved)
	),
	TP_fast_assign(
		__entry->dev = dp->i_mount->m_super->s_dev;
		__entry->dir_ino = dp->i_ino;
		__entry->child_ino = ip->i_ino;
		__entry->moved = moved;
	),
	TP_printk("dev %d:%d dir 0x%llx child 0x%llx moved? %d",
		  MAJOR(__entry->dev), MINOR(__entry->dev),
		  __entry->dir_ino,
		  __entry->child_ino,
		  __entry->moved)
);
#define DEFINE_XREP_ADOPTION_EVENT(name) \
DEFINE_EVENT(xrep_adoption_class, name, \
	TP_PROTO(struct xfs_inode *dp, struct xfs_inode *ip, bool moved), \
	TP_ARGS(dp, ip, moved))
DEFINE_XREP_ADOPTION_EVENT(xrep_adoption_trans_roll);

DECLARE_EVENT_CLASS(xrep_parent_salvage_class,
	TP_PROTO(struct xfs_inode *dp, xfs_ino_t ino),
	TP_ARGS(dp, ino),
	TP_STRUCT__entry(
		__field(dev_t, dev)
		__field(xfs_ino_t, dir_ino)
		__field(xfs_ino_t, ino)
	),
	TP_fast_assign(
		__entry->dev = dp->i_mount->m_super->s_dev;
		__entry->dir_ino = dp->i_ino;
		__entry->ino = ino;
	),
	TP_printk("dev %d:%d dir 0x%llx parent 0x%llx",
		  MAJOR(__entry->dev), MINOR(__entry->dev),
		  __entry->dir_ino,
		  __entry->ino)
)
#define DEFINE_XREP_PARENT_SALVAGE_EVENT(name) \
DEFINE_EVENT(xrep_parent_salvage_class, name, \
	TP_PROTO(struct xfs_inode *dp, xfs_ino_t ino), \
	TP_ARGS(dp, ino))
DEFINE_XREP_PARENT_SALVAGE_EVENT(xrep_dir_salvaged_parent);
DEFINE_XREP_PARENT_SALVAGE_EVENT(xrep_findparent_dirent);
DEFINE_XREP_PARENT_SALVAGE_EVENT(xrep_findparent_from_dcache);

DECLARE_EVENT_CLASS(xrep_pptr_class,
	TP_PROTO(struct xfs_inode *ip, const struct xfs_name *name,
		 const struct xfs_parent_rec *pptr),
	TP_ARGS(ip, name, pptr),
	TP_STRUCT__entry(
		__field(dev_t, dev)
		__field(xfs_ino_t, ino)
		__field(xfs_ino_t, parent_ino)
		__field(unsigned int, parent_gen)
		__field(unsigned int, namelen)
		__dynamic_array(char, name, name->len)
	),
	TP_fast_assign(
		__entry->dev = ip->i_mount->m_super->s_dev;
		__entry->ino = ip->i_ino;
		__entry->parent_ino = be64_to_cpu(pptr->p_ino);
		__entry->parent_gen = be32_to_cpu(pptr->p_gen);
		__entry->namelen = name->len;
		memcpy(__get_str(name), name->name, name->len);
	),
	TP_printk("dev %d:%d ino 0x%llx parent_ino 0x%llx parent_gen 0x%x name '%.*s'",
		  MAJOR(__entry->dev), MINOR(__entry->dev),
		  __entry->ino,
		  __entry->parent_ino,
		  __entry->parent_gen,
		  __entry->namelen,
		  __get_str(name))
)
#define DEFINE_XREP_PPTR_EVENT(name) \
DEFINE_EVENT(xrep_pptr_class, name, \
	TP_PROTO(struct xfs_inode *ip, const struct xfs_name *name, \
		 const struct xfs_parent_rec *pptr), \
	TP_ARGS(ip, name, pptr))
DEFINE_XREP_PPTR_EVENT(xrep_xattr_replay_parentadd);
DEFINE_XREP_PPTR_EVENT(xrep_xattr_replay_parentremove);
DEFINE_XREP_PPTR_EVENT(xrep_parent_replay_parentadd);
DEFINE_XREP_PPTR_EVENT(xrep_parent_replay_parentremove);

DECLARE_EVENT_CLASS(xrep_pptr_scan_class,
	TP_PROTO(struct xfs_inode *ip, const struct xfs_inode *dp,
		 const struct xfs_name *name),
	TP_ARGS(ip, dp, name),
	TP_STRUCT__entry(
		__field(dev_t, dev)
		__field(xfs_ino_t, ino)
		__field(xfs_ino_t, parent_ino)
		__field(unsigned int, parent_gen)
		__field(unsigned int, namelen)
		__dynamic_array(char, name, name->len)
	),
	TP_fast_assign(
		__entry->dev = ip->i_mount->m_super->s_dev;
		__entry->ino = ip->i_ino;
		__entry->parent_ino = dp->i_ino;
		__entry->parent_gen = VFS_IC(dp)->i_generation;
		__entry->namelen = name->len;
		memcpy(__get_str(name), name->name, name->len);
	),
	TP_printk("dev %d:%d ino 0x%llx parent_ino 0x%llx parent_gen 0x%x name '%.*s'",
		  MAJOR(__entry->dev), MINOR(__entry->dev),
		  __entry->ino,
		  __entry->parent_ino,
		  __entry->parent_gen,
		  __entry->namelen,
		  __get_str(name))
)
#define DEFINE_XREP_PPTR_SCAN_EVENT(name) \
DEFINE_EVENT(xrep_pptr_scan_class, name, \
	TP_PROTO(struct xfs_inode *ip, const struct xfs_inode *dp, \
		 const struct xfs_name *name), \
	TP_ARGS(ip, dp, name))
DEFINE_XREP_PPTR_SCAN_EVENT(xrep_parent_stash_parentadd);
DEFINE_XREP_PPTR_SCAN_EVENT(xrep_parent_stash_parentremove);

TRACE_EVENT(xrep_nlinks_set_record,
	TP_PROTO(struct xfs_mount *mp, xfs_ino_t ino,
		 const struct xchk_nlink *obs),
	TP_ARGS(mp, ino, obs),
	TP_STRUCT__entry(
		__field(dev_t, dev)
		__field(xfs_ino_t, ino)
		__field(xfs_nlink_t, parents)
		__field(xfs_nlink_t, backrefs)
		__field(xfs_nlink_t, children)
	),
	TP_fast_assign(
		__entry->dev = mp->m_super->s_dev;
		__entry->ino = ino;
		__entry->parents = obs->parents;
		__entry->backrefs = obs->backrefs;
		__entry->children = obs->children;
	),
	TP_printk("dev %d:%d ino 0x%llx parents %u backrefs %u children %u",
		  MAJOR(__entry->dev), MINOR(__entry->dev),
		  __entry->ino,
		  __entry->parents,
		  __entry->backrefs,
		  __entry->children)
);

DECLARE_EVENT_CLASS(xrep_dentry_class,
	TP_PROTO(struct xfs_mount *mp, const struct dentry *dentry),
	TP_ARGS(mp, dentry),
	TP_STRUCT__entry(
		__field(dev_t, dev)
		__field(unsigned int, flags)
		__field(unsigned long, ino)
		__field(bool, positive)
		__field(unsigned long, parent_ino)
		__field(unsigned int, namelen)
		__dynamic_array(char, name, dentry->d_name.len)
	),
	TP_fast_assign(
		__entry->dev = mp->m_super->s_dev;
		__entry->flags = dentry->d_flags;
		__entry->positive = d_is_positive(dentry);
		if (dentry->d_parent && d_inode(dentry->d_parent))
			__entry->parent_ino = d_inode(dentry->d_parent)->i_ino;
		else
			__entry->parent_ino = -1UL;
		__entry->ino = d_inode(dentry) ? d_inode(dentry)->i_ino : 0;
		__entry->namelen = dentry->d_name.len;
		memcpy(__get_str(name), dentry->d_name.name, dentry->d_name.len);
	),
	TP_printk("dev %d:%d flags 0x%x positive? %d parent_ino 0x%lx ino 0x%lx name '%.*s'",
		  MAJOR(__entry->dev), MINOR(__entry->dev),
		  __entry->flags,
		  __entry->positive,
		  __entry->parent_ino,
		  __entry->ino,
		  __entry->namelen,
		  __get_str(name))
);
#define DEFINE_REPAIR_DENTRY_EVENT(name) \
DEFINE_EVENT(xrep_dentry_class, name, \
	TP_PROTO(struct xfs_mount *mp, const struct dentry *dentry), \
	TP_ARGS(mp, dentry))
DEFINE_REPAIR_DENTRY_EVENT(xrep_adoption_check_child);
DEFINE_REPAIR_DENTRY_EVENT(xrep_adoption_invalidate_child);
DEFINE_REPAIR_DENTRY_EVENT(xrep_dirtree_delete_child);

TRACE_EVENT(xrep_symlink_salvage_target,
	TP_PROTO(struct xfs_inode *ip, char *target, unsigned int targetlen),
	TP_ARGS(ip, target, targetlen),
	TP_STRUCT__entry(
		__field(dev_t, dev)
		__field(xfs_ino_t, ino)
		__field(unsigned int, targetlen)
		__dynamic_array(char, target, targetlen + 1)
	),
	TP_fast_assign(
		__entry->dev = ip->i_mount->m_super->s_dev;
		__entry->ino = ip->i_ino;
		__entry->targetlen = targetlen;
		memcpy(__get_str(target), target, targetlen);
		__get_str(target)[targetlen] = 0;
	),
	TP_printk("dev %d:%d ip 0x%llx target '%.*s'",
		  MAJOR(__entry->dev), MINOR(__entry->dev),
		  __entry->ino,
		  __entry->targetlen,
		  __get_str(target))
);

DECLARE_EVENT_CLASS(xrep_symlink_class,
	TP_PROTO(struct xfs_inode *ip),
	TP_ARGS(ip),
	TP_STRUCT__entry(
		__field(dev_t, dev)
		__field(xfs_ino_t, ino)
	),
	TP_fast_assign(
		__entry->dev = ip->i_mount->m_super->s_dev;
		__entry->ino = ip->i_ino;
	),
	TP_printk("dev %d:%d ip 0x%llx",
		  MAJOR(__entry->dev), MINOR(__entry->dev),
		  __entry->ino)
);

#define DEFINE_XREP_SYMLINK_EVENT(name) \
DEFINE_EVENT(xrep_symlink_class, name, \
	TP_PROTO(struct xfs_inode *ip), \
	TP_ARGS(ip))
DEFINE_XREP_SYMLINK_EVENT(xrep_symlink_rebuild);
DEFINE_XREP_SYMLINK_EVENT(xrep_symlink_reset_fork);

TRACE_EVENT(xrep_iunlink_visit,
	TP_PROTO(struct xfs_perag *pag, unsigned int bucket,
		 xfs_agino_t bucket_agino, struct xfs_inode *ip),
	TP_ARGS(pag, bucket, bucket_agino, ip),
	TP_STRUCT__entry(
		__field(dev_t, dev)
		__field(xfs_agnumber_t, agno)
		__field(xfs_agino_t, agino)
		__field(unsigned int, bucket)
		__field(xfs_agino_t, bucket_agino)
		__field(xfs_agino_t, prev_agino)
		__field(xfs_agino_t, next_agino)
	),
	TP_fast_assign(
		__entry->dev = pag->pag_mount->m_super->s_dev;
		__entry->agno = pag->pag_agno;
		__entry->agino = XFS_INO_TO_AGINO(pag->pag_mount, ip->i_ino);
		__entry->bucket = bucket;
		__entry->bucket_agino = bucket_agino;
		__entry->prev_agino = ip->i_prev_unlinked;
		__entry->next_agino = ip->i_next_unlinked;
	),
	TP_printk("dev %d:%d agno 0x%x bucket %u agino 0x%x bucket_agino 0x%x prev_agino 0x%x next_agino 0x%x",
		  MAJOR(__entry->dev), MINOR(__entry->dev),
		  __entry->agno,
		  __entry->bucket,
		  __entry->agino,
		  __entry->bucket_agino,
		  __entry->prev_agino,
		  __entry->next_agino)
);

TRACE_EVENT(xrep_iunlink_reload_next,
	TP_PROTO(struct xfs_inode *ip, xfs_agino_t prev_agino),
	TP_ARGS(ip, prev_agino),
	TP_STRUCT__entry(
		__field(dev_t, dev)
		__field(xfs_agnumber_t, agno)
		__field(xfs_agino_t, agino)
		__field(xfs_agino_t, old_prev_agino)
		__field(xfs_agino_t, prev_agino)
		__field(xfs_agino_t, next_agino)
		__field(unsigned int, nlink)
	),
	TP_fast_assign(
		__entry->dev = ip->i_mount->m_super->s_dev;
		__entry->agno = XFS_INO_TO_AGNO(ip->i_mount, ip->i_ino);
		__entry->agino = XFS_INO_TO_AGINO(ip->i_mount, ip->i_ino);
		__entry->old_prev_agino = ip->i_prev_unlinked;
		__entry->prev_agino = prev_agino;
		__entry->next_agino = ip->i_next_unlinked;
		__entry->nlink = VFS_I(ip)->i_nlink;
	),
	TP_printk("dev %d:%d agno 0x%x bucket %u agino 0x%x nlink %u old_prev_agino %u prev_agino 0x%x next_agino 0x%x",
		  MAJOR(__entry->dev), MINOR(__entry->dev),
		  __entry->agno,
		  __entry->agino % XFS_AGI_UNLINKED_BUCKETS,
		  __entry->agino,
		  __entry->nlink,
		  __entry->old_prev_agino,
		  __entry->prev_agino,
		  __entry->next_agino)
);

TRACE_EVENT(xrep_iunlink_reload_ondisk,
	TP_PROTO(struct xfs_inode *ip),
	TP_ARGS(ip),
	TP_STRUCT__entry(
		__field(dev_t, dev)
		__field(xfs_agnumber_t, agno)
		__field(xfs_agino_t, agino)
		__field(unsigned int, nlink)
		__field(xfs_agino_t, next_agino)
	),
	TP_fast_assign(
		__entry->dev = ip->i_mount->m_super->s_dev;
		__entry->agno = XFS_INO_TO_AGNO(ip->i_mount, ip->i_ino);
		__entry->agino = XFS_INO_TO_AGINO(ip->i_mount, ip->i_ino);
		__entry->nlink = VFS_I(ip)->i_nlink;
		__entry->next_agino = ip->i_next_unlinked;
	),
	TP_printk("dev %d:%d agno 0x%x bucket %u agino 0x%x nlink %u next_agino 0x%x",
		  MAJOR(__entry->dev), MINOR(__entry->dev),
		  __entry->agno,
		  __entry->agino % XFS_AGI_UNLINKED_BUCKETS,
		  __entry->agino,
		  __entry->nlink,
		  __entry->next_agino)
);

TRACE_EVENT(xrep_iunlink_walk_ondisk_bucket,
	TP_PROTO(struct xfs_perag *pag, unsigned int bucket,
		 xfs_agino_t prev_agino, xfs_agino_t next_agino),
	TP_ARGS(pag, bucket, prev_agino, next_agino),
	TP_STRUCT__entry(
		__field(dev_t, dev)
		__field(xfs_agnumber_t, agno)
		__field(unsigned int, bucket)
		__field(xfs_agino_t, prev_agino)
		__field(xfs_agino_t, next_agino)
	),
	TP_fast_assign(
		__entry->dev = pag->pag_mount->m_super->s_dev;
		__entry->agno = pag->pag_agno;
		__entry->bucket = bucket;
		__entry->prev_agino = prev_agino;
		__entry->next_agino = next_agino;
	),
	TP_printk("dev %d:%d agno 0x%x bucket %u prev_agino 0x%x next_agino 0x%x",
		  MAJOR(__entry->dev), MINOR(__entry->dev),
		  __entry->agno,
		  __entry->bucket,
		  __entry->prev_agino,
		  __entry->next_agino)
);

DECLARE_EVENT_CLASS(xrep_iunlink_resolve_class,
	TP_PROTO(struct xfs_perag *pag, unsigned int bucket,
		 xfs_agino_t prev_agino, xfs_agino_t next_agino),
	TP_ARGS(pag, bucket, prev_agino, next_agino),
	TP_STRUCT__entry(
		__field(dev_t, dev)
		__field(xfs_agnumber_t, agno)
		__field(unsigned int, bucket)
		__field(xfs_agino_t, prev_agino)
		__field(xfs_agino_t, next_agino)
	),
	TP_fast_assign(
		__entry->dev = pag->pag_mount->m_super->s_dev;
		__entry->agno = pag->pag_agno;
		__entry->bucket = bucket;
		__entry->prev_agino = prev_agino;
		__entry->next_agino = next_agino;
	),
	TP_printk("dev %d:%d agno 0x%x bucket %u prev_agino 0x%x next_agino 0x%x",
		  MAJOR(__entry->dev), MINOR(__entry->dev),
		  __entry->agno,
		  __entry->bucket,
		  __entry->prev_agino,
		  __entry->next_agino)
);
#define DEFINE_REPAIR_IUNLINK_RESOLVE_EVENT(name) \
DEFINE_EVENT(xrep_iunlink_resolve_class, name, \
	TP_PROTO(struct xfs_perag *pag, unsigned int bucket, \
		 xfs_agino_t prev_agino, xfs_agino_t next_agino), \
	TP_ARGS(pag, bucket, prev_agino, next_agino))
DEFINE_REPAIR_IUNLINK_RESOLVE_EVENT(xrep_iunlink_resolve_uncached);
DEFINE_REPAIR_IUNLINK_RESOLVE_EVENT(xrep_iunlink_resolve_wronglist);
DEFINE_REPAIR_IUNLINK_RESOLVE_EVENT(xrep_iunlink_resolve_nolist);
DEFINE_REPAIR_IUNLINK_RESOLVE_EVENT(xrep_iunlink_resolve_ok);

TRACE_EVENT(xrep_iunlink_relink_next,
	TP_PROTO(struct xfs_inode *ip, xfs_agino_t next_agino),
	TP_ARGS(ip, next_agino),
	TP_STRUCT__entry(
		__field(dev_t, dev)
		__field(xfs_agnumber_t, agno)
		__field(xfs_agino_t, agino)
		__field(xfs_agino_t, next_agino)
		__field(xfs_agino_t, new_next_agino)
	),
	TP_fast_assign(
		__entry->dev = ip->i_mount->m_super->s_dev;
		__entry->agno = XFS_INO_TO_AGNO(ip->i_mount, ip->i_ino);
		__entry->agino = XFS_INO_TO_AGINO(ip->i_mount, ip->i_ino);
		__entry->next_agino = ip->i_next_unlinked;
		__entry->new_next_agino = next_agino;
	),
	TP_printk("dev %d:%d agno 0x%x bucket %u agino 0x%x next_agino 0x%x -> 0x%x",
		  MAJOR(__entry->dev), MINOR(__entry->dev),
		  __entry->agno,
		  __entry->agino % XFS_AGI_UNLINKED_BUCKETS,
		  __entry->agino,
		  __entry->next_agino,
		  __entry->new_next_agino)
);

TRACE_EVENT(xrep_iunlink_relink_prev,
	TP_PROTO(struct xfs_inode *ip, xfs_agino_t prev_agino),
	TP_ARGS(ip, prev_agino),
	TP_STRUCT__entry(
		__field(dev_t, dev)
		__field(xfs_agnumber_t, agno)
		__field(xfs_agino_t, agino)
		__field(xfs_agino_t, prev_agino)
		__field(xfs_agino_t, new_prev_agino)
	),
	TP_fast_assign(
		__entry->dev = ip->i_mount->m_super->s_dev;
		__entry->agno = XFS_INO_TO_AGNO(ip->i_mount, ip->i_ino);
		__entry->agino = XFS_INO_TO_AGINO(ip->i_mount, ip->i_ino);
		__entry->prev_agino = ip->i_prev_unlinked;
		__entry->new_prev_agino = prev_agino;
	),
	TP_printk("dev %d:%d agno 0x%x bucket %u agino 0x%x prev_agino 0x%x -> 0x%x",
		  MAJOR(__entry->dev), MINOR(__entry->dev),
		  __entry->agno,
		  __entry->agino % XFS_AGI_UNLINKED_BUCKETS,
		  __entry->agino,
		  __entry->prev_agino,
		  __entry->new_prev_agino)
);

TRACE_EVENT(xrep_iunlink_add_to_bucket,
	TP_PROTO(struct xfs_perag *pag, unsigned int bucket,
		 xfs_agino_t agino, xfs_agino_t curr_head),
	TP_ARGS(pag, bucket, agino, curr_head),
	TP_STRUCT__entry(
		__field(dev_t, dev)
		__field(xfs_agnumber_t, agno)
		__field(unsigned int, bucket)
		__field(xfs_agino_t, agino)
		__field(xfs_agino_t, next_agino)
	),
	TP_fast_assign(
		__entry->dev = pag->pag_mount->m_super->s_dev;
		__entry->agno = pag->pag_agno;
		__entry->bucket = bucket;
		__entry->agino = agino;
		__entry->next_agino = curr_head;
	),
	TP_printk("dev %d:%d agno 0x%x bucket %u agino 0x%x next_agino 0x%x",
		  MAJOR(__entry->dev), MINOR(__entry->dev),
		  __entry->agno,
		  __entry->bucket,
		  __entry->agino,
		  __entry->next_agino)
);

TRACE_EVENT(xrep_iunlink_commit_bucket,
	TP_PROTO(struct xfs_perag *pag, unsigned int bucket,
		 xfs_agino_t old_agino, xfs_agino_t agino),
	TP_ARGS(pag, bucket, old_agino, agino),
	TP_STRUCT__entry(
		__field(dev_t, dev)
		__field(xfs_agnumber_t, agno)
		__field(unsigned int, bucket)
		__field(xfs_agino_t, old_agino)
		__field(xfs_agino_t, agino)
	),
	TP_fast_assign(
		__entry->dev = pag->pag_mount->m_super->s_dev;
		__entry->agno = pag->pag_agno;
		__entry->bucket = bucket;
		__entry->old_agino = old_agino;
		__entry->agino = agino;
	),
	TP_printk("dev %d:%d agno 0x%x bucket %u agino 0x%x -> 0x%x",
		  MAJOR(__entry->dev), MINOR(__entry->dev),
		  __entry->agno,
		  __entry->bucket,
		  __entry->old_agino,
		  __entry->agino)
);

DEFINE_XCHK_DIRPATH_OUTCOME_EVENT(xrep_dirpath_set_outcome);
DEFINE_XCHK_DIRTREE_EVENT(xrep_dirtree_delete_path);
DEFINE_XCHK_DIRTREE_EVENT(xrep_dirtree_create_adoption);
DEFINE_XCHK_DIRTREE_EVALUATE_EVENT(xrep_dirtree_decided_fate);
>>>>>>> 0c383648

#define DEFINE_REPAIR_DINODE_EVENT(name) \
DEFINE_EVENT(xrep_dinode_class, name, \
	TP_PROTO(struct xfs_scrub *sc, struct xfs_dinode *dip), \
	TP_ARGS(sc, dip))
DEFINE_REPAIR_DINODE_EVENT(xrep_dinode_header);
DEFINE_REPAIR_DINODE_EVENT(xrep_dinode_mode);
DEFINE_REPAIR_DINODE_EVENT(xrep_dinode_flags);
DEFINE_REPAIR_DINODE_EVENT(xrep_dinode_size);
DEFINE_REPAIR_DINODE_EVENT(xrep_dinode_extsize_hints);
DEFINE_REPAIR_DINODE_EVENT(xrep_dinode_zap_symlink);
DEFINE_REPAIR_DINODE_EVENT(xrep_dinode_zap_dir);
DEFINE_REPAIR_DINODE_EVENT(xrep_dinode_fixed);
DEFINE_REPAIR_DINODE_EVENT(xrep_dinode_zap_forks);
DEFINE_REPAIR_DINODE_EVENT(xrep_dinode_zap_dfork);
DEFINE_REPAIR_DINODE_EVENT(xrep_dinode_zap_afork);
DEFINE_REPAIR_DINODE_EVENT(xrep_dinode_ensure_forkoff);

DECLARE_EVENT_CLASS(xrep_inode_class,
	TP_PROTO(struct xfs_scrub *sc),
	TP_ARGS(sc),
	TP_STRUCT__entry(
		__field(dev_t, dev)
		__field(xfs_ino_t, ino)
		__field(xfs_fsize_t, size)
		__field(xfs_rfsblock_t, nblocks)
		__field(uint16_t, flags)
		__field(uint64_t, flags2)
		__field(uint32_t, nextents)
		__field(uint8_t, format)
		__field(uint32_t, anextents)
		__field(uint8_t, aformat)
	),
	TP_fast_assign(
		__entry->dev = sc->mp->m_super->s_dev;
		__entry->ino = sc->sm->sm_ino;
		__entry->size = sc->ip->i_disk_size;
		__entry->nblocks = sc->ip->i_nblocks;
		__entry->flags = sc->ip->i_diflags;
		__entry->flags2 = sc->ip->i_diflags2;
		__entry->nextents = sc->ip->i_df.if_nextents;
		__entry->format = sc->ip->i_df.if_format;
		__entry->anextents = sc->ip->i_af.if_nextents;
		__entry->aformat = sc->ip->i_af.if_format;
	),
	TP_printk("dev %d:%d ino 0x%llx disize 0x%llx nblocks 0x%llx flags 0x%x flags2 0x%llx nextents %u format %u anextents %u aformat %u",
		  MAJOR(__entry->dev), MINOR(__entry->dev),
		  __entry->ino,
		  __entry->size,
		  __entry->nblocks,
		  __entry->flags,
		  __entry->flags2,
		  __entry->nextents,
		  __entry->format,
		  __entry->anextents,
		  __entry->aformat)
)

#define DEFINE_REPAIR_INODE_EVENT(name) \
DEFINE_EVENT(xrep_inode_class, name, \
	TP_PROTO(struct xfs_scrub *sc), \
	TP_ARGS(sc))
DEFINE_REPAIR_INODE_EVENT(xrep_inode_blockcounts);
DEFINE_REPAIR_INODE_EVENT(xrep_inode_ids);
DEFINE_REPAIR_INODE_EVENT(xrep_inode_flags);
DEFINE_REPAIR_INODE_EVENT(xrep_inode_blockdir_size);
DEFINE_REPAIR_INODE_EVENT(xrep_inode_sfdir_size);
DEFINE_REPAIR_INODE_EVENT(xrep_inode_dir_size);
DEFINE_REPAIR_INODE_EVENT(xrep_inode_fixed);

TRACE_EVENT(xrep_dinode_count_rmaps,
	TP_PROTO(struct xfs_scrub *sc, xfs_rfsblock_t data_blocks,
		xfs_rfsblock_t rt_blocks, xfs_rfsblock_t attr_blocks,
		xfs_extnum_t data_extents, xfs_extnum_t rt_extents,
		xfs_aextnum_t attr_extents),
	TP_ARGS(sc, data_blocks, rt_blocks, attr_blocks, data_extents,
		rt_extents, attr_extents),
	TP_STRUCT__entry(
		__field(dev_t, dev)
		__field(xfs_ino_t, ino)
		__field(xfs_rfsblock_t, data_blocks)
		__field(xfs_rfsblock_t, rt_blocks)
		__field(xfs_rfsblock_t, attr_blocks)
		__field(xfs_extnum_t, data_extents)
		__field(xfs_extnum_t, rt_extents)
		__field(xfs_aextnum_t, attr_extents)
	),
	TP_fast_assign(
		__entry->dev = sc->mp->m_super->s_dev;
		__entry->ino = sc->sm->sm_ino;
		__entry->data_blocks = data_blocks;
		__entry->rt_blocks = rt_blocks;
		__entry->attr_blocks = attr_blocks;
		__entry->data_extents = data_extents;
		__entry->rt_extents = rt_extents;
		__entry->attr_extents = attr_extents;
	),
	TP_printk("dev %d:%d ino 0x%llx dblocks 0x%llx rtblocks 0x%llx ablocks 0x%llx dextents %llu rtextents %llu aextents %u",
		  MAJOR(__entry->dev), MINOR(__entry->dev),
		  __entry->ino,
		  __entry->data_blocks,
		  __entry->rt_blocks,
		  __entry->attr_blocks,
		  __entry->data_extents,
		  __entry->rt_extents,
		  __entry->attr_extents)
);

TRACE_EVENT(xrep_dinode_findmode_dirent,
	TP_PROTO(struct xfs_scrub *sc, struct xfs_inode *dp,
		 unsigned int ftype),
	TP_ARGS(sc, dp, ftype),
	TP_STRUCT__entry(
		__field(dev_t, dev)
		__field(xfs_ino_t, ino)
		__field(xfs_ino_t, parent_ino)
		__field(unsigned int, ftype)
	),
	TP_fast_assign(
		__entry->dev = sc->mp->m_super->s_dev;
		__entry->ino = sc->sm->sm_ino;
		__entry->parent_ino = dp->i_ino;
		__entry->ftype = ftype;
	),
	TP_printk("dev %d:%d ino 0x%llx parent_ino 0x%llx ftype '%s'",
		  MAJOR(__entry->dev), MINOR(__entry->dev),
		  __entry->ino,
		  __entry->parent_ino,
		  __print_symbolic(__entry->ftype, XFS_DIR3_FTYPE_STR))
);

TRACE_EVENT(xrep_dinode_findmode_dirent_inval,
	TP_PROTO(struct xfs_scrub *sc, struct xfs_inode *dp,
		 unsigned int ftype, unsigned int found_ftype),
	TP_ARGS(sc, dp, ftype, found_ftype),
	TP_STRUCT__entry(
		__field(dev_t, dev)
		__field(xfs_ino_t, ino)
		__field(xfs_ino_t, parent_ino)
		__field(unsigned int, ftype)
		__field(unsigned int, found_ftype)
	),
	TP_fast_assign(
		__entry->dev = sc->mp->m_super->s_dev;
		__entry->ino = sc->sm->sm_ino;
		__entry->parent_ino = dp->i_ino;
		__entry->ftype = ftype;
		__entry->found_ftype = found_ftype;
	),
	TP_printk("dev %d:%d ino 0x%llx parent_ino 0x%llx ftype '%s' found_ftype '%s'",
		  MAJOR(__entry->dev), MINOR(__entry->dev),
		  __entry->ino,
		  __entry->parent_ino,
		  __print_symbolic(__entry->ftype, XFS_DIR3_FTYPE_STR),
		  __print_symbolic(__entry->found_ftype, XFS_DIR3_FTYPE_STR))
);

TRACE_EVENT(xrep_cow_mark_file_range,
	TP_PROTO(struct xfs_inode *ip, xfs_fsblock_t startblock,
		 xfs_fileoff_t startoff, xfs_filblks_t blockcount),
	TP_ARGS(ip, startblock, startoff, blockcount),
	TP_STRUCT__entry(
		__field(dev_t, dev)
		__field(xfs_ino_t, ino)
		__field(xfs_fsblock_t, startblock)
		__field(xfs_fileoff_t, startoff)
		__field(xfs_filblks_t, blockcount)
	),
	TP_fast_assign(
		__entry->dev = ip->i_mount->m_super->s_dev;
		__entry->ino = ip->i_ino;
		__entry->startoff = startoff;
		__entry->startblock = startblock;
		__entry->blockcount = blockcount;
	),
	TP_printk("dev %d:%d ino 0x%llx fileoff 0x%llx startblock 0x%llx fsbcount 0x%llx",
		  MAJOR(__entry->dev), MINOR(__entry->dev),
		  __entry->ino,
		  __entry->startoff,
		  __entry->startblock,
		  __entry->blockcount)
);

TRACE_EVENT(xrep_cow_replace_mapping,
	TP_PROTO(struct xfs_inode *ip, const struct xfs_bmbt_irec *irec,
		 xfs_fsblock_t new_startblock, xfs_extlen_t new_blockcount),
	TP_ARGS(ip, irec, new_startblock, new_blockcount),
	TP_STRUCT__entry(
		__field(dev_t, dev)
		__field(xfs_ino_t, ino)
		__field(xfs_fsblock_t, startblock)
		__field(xfs_fileoff_t, startoff)
		__field(xfs_filblks_t, blockcount)
		__field(xfs_exntst_t, state)
		__field(xfs_fsblock_t, new_startblock)
		__field(xfs_extlen_t, new_blockcount)
	),
	TP_fast_assign(
		__entry->dev = ip->i_mount->m_super->s_dev;
		__entry->ino = ip->i_ino;
		__entry->startoff = irec->br_startoff;
		__entry->startblock = irec->br_startblock;
		__entry->blockcount = irec->br_blockcount;
		__entry->state = irec->br_state;
		__entry->new_startblock = new_startblock;
		__entry->new_blockcount = new_blockcount;
	),
	TP_printk("dev %d:%d ino 0x%llx startoff 0x%llx startblock 0x%llx fsbcount 0x%llx state 0x%x new_startblock 0x%llx new_fsbcount 0x%x",
		  MAJOR(__entry->dev), MINOR(__entry->dev),
		  __entry->ino,
		  __entry->startoff,
		  __entry->startblock,
		  __entry->blockcount,
		  __entry->state,
		  __entry->new_startblock,
		  __entry->new_blockcount)
);

TRACE_EVENT(xrep_cow_free_staging,
	TP_PROTO(struct xfs_perag *pag, xfs_agblock_t agbno,
		 xfs_extlen_t blockcount),
	TP_ARGS(pag, agbno, blockcount),
	TP_STRUCT__entry(
		__field(dev_t, dev)
		__field(xfs_agnumber_t, agno)
		__field(xfs_agblock_t, agbno)
		__field(xfs_extlen_t, blockcount)
	),
	TP_fast_assign(
		__entry->dev = pag->pag_mount->m_super->s_dev;
		__entry->agno = pag->pag_agno;
		__entry->agbno = agbno;
		__entry->blockcount = blockcount;
	),
	TP_printk("dev %d:%d agno 0x%x agbno 0x%x fsbcount 0x%x",
		  MAJOR(__entry->dev), MINOR(__entry->dev),
		  __entry->agno,
		  __entry->agbno,
		  __entry->blockcount)
);

#ifdef CONFIG_XFS_QUOTA
DECLARE_EVENT_CLASS(xrep_dquot_class,
	TP_PROTO(struct xfs_mount *mp, uint8_t type, uint32_t id),
	TP_ARGS(mp, type, id),
	TP_STRUCT__entry(
		__field(dev_t, dev)
		__field(uint8_t, type)
		__field(uint32_t, id)
	),
	TP_fast_assign(
		__entry->dev = mp->m_super->s_dev;
		__entry->id = id;
		__entry->type = type;
	),
	TP_printk("dev %d:%d type %s id 0x%x",
		  MAJOR(__entry->dev), MINOR(__entry->dev),
		  __print_flags(__entry->type, "|", XFS_DQTYPE_STRINGS),
		  __entry->id)
);

#define DEFINE_XREP_DQUOT_EVENT(name) \
DEFINE_EVENT(xrep_dquot_class, name, \
	TP_PROTO(struct xfs_mount *mp, uint8_t type, uint32_t id), \
	TP_ARGS(mp, type, id))
DEFINE_XREP_DQUOT_EVENT(xrep_dquot_item);
DEFINE_XREP_DQUOT_EVENT(xrep_disk_dquot);
DEFINE_XREP_DQUOT_EVENT(xrep_dquot_item_fill_bmap_hole);
DEFINE_XREP_DQUOT_EVENT(xrep_quotacheck_dquot);
#endif /* CONFIG_XFS_QUOTA */

DEFINE_SCRUB_NLINKS_DIFF_EVENT(xrep_nlinks_update_inode);
DEFINE_SCRUB_NLINKS_DIFF_EVENT(xrep_nlinks_unfixable_inode);

TRACE_EVENT(xrep_rmap_live_update,
	TP_PROTO(struct xfs_mount *mp, xfs_agnumber_t agno, unsigned int op,
		 const struct xfs_rmap_update_params *p),
	TP_ARGS(mp, agno, op, p),
	TP_STRUCT__entry(
		__field(dev_t, dev)
		__field(xfs_agnumber_t, agno)
		__field(unsigned int, op)
		__field(xfs_agblock_t, agbno)
		__field(xfs_extlen_t, len)
		__field(uint64_t, owner)
		__field(uint64_t, offset)
		__field(unsigned int, flags)
	),
	TP_fast_assign(
		__entry->dev = mp->m_super->s_dev;
		__entry->agno = agno;
		__entry->op = op;
		__entry->agbno = p->startblock;
		__entry->len = p->blockcount;
		xfs_owner_info_unpack(&p->oinfo, &__entry->owner,
				&__entry->offset, &__entry->flags);
		if (p->unwritten)
			__entry->flags |= XFS_RMAP_UNWRITTEN;
	),
	TP_printk("dev %d:%d agno 0x%x op %d agbno 0x%x fsbcount 0x%x owner 0x%llx fileoff 0x%llx flags 0x%x",
		  MAJOR(__entry->dev), MINOR(__entry->dev),
		  __entry->agno,
		  __entry->op,
		  __entry->agbno,
		  __entry->len,
		  __entry->owner,
		  __entry->offset,
		  __entry->flags)
);

#endif /* IS_ENABLED(CONFIG_XFS_ONLINE_REPAIR) */

#endif /* _TRACE_XFS_SCRUB_TRACE_H */

#undef TRACE_INCLUDE_PATH
#define TRACE_INCLUDE_PATH .
#define TRACE_INCLUDE_FILE scrub/trace
#include <trace/define_trace.h><|MERGE_RESOLUTION|>--- conflicted
+++ resolved
@@ -26,13 +26,10 @@
 struct xchk_nlink;
 struct xchk_fscounters;
 struct xfs_rmap_update_params;
-<<<<<<< HEAD
-=======
 struct xfs_parent_rec;
 enum xchk_dirpath_outcome;
 struct xchk_dirtree;
 struct xchk_dirtree_outcomes;
->>>>>>> 0c383648
 
 /*
  * ftrace's __print_symbolic requires that all enum values be wrapped in the
@@ -71,11 +68,8 @@
 TRACE_DEFINE_ENUM(XFS_SCRUB_TYPE_QUOTACHECK);
 TRACE_DEFINE_ENUM(XFS_SCRUB_TYPE_NLINKS);
 TRACE_DEFINE_ENUM(XFS_SCRUB_TYPE_HEALTHY);
-<<<<<<< HEAD
-=======
 TRACE_DEFINE_ENUM(XFS_SCRUB_TYPE_DIRTREE);
 TRACE_DEFINE_ENUM(XFS_SCRUB_TYPE_BARRIER);
->>>>>>> 0c383648
 
 #define XFS_SCRUB_TYPE_STRINGS \
 	{ XFS_SCRUB_TYPE_PROBE,		"probe" }, \
@@ -105,13 +99,9 @@
 	{ XFS_SCRUB_TYPE_FSCOUNTERS,	"fscounters" }, \
 	{ XFS_SCRUB_TYPE_QUOTACHECK,	"quotacheck" }, \
 	{ XFS_SCRUB_TYPE_NLINKS,	"nlinks" }, \
-<<<<<<< HEAD
-	{ XFS_SCRUB_TYPE_HEALTHY,	"healthy" }
-=======
 	{ XFS_SCRUB_TYPE_HEALTHY,	"healthy" }, \
 	{ XFS_SCRUB_TYPE_DIRTREE,	"dirtree" }, \
 	{ XFS_SCRUB_TYPE_BARRIER,	"barrier" }
->>>>>>> 0c383648
 
 #define XFS_SCRUB_FLAG_STRINGS \
 	{ XFS_SCRUB_IFLAG_REPAIR,		"repair" }, \
@@ -532,77 +522,6 @@
 );
 #endif /* CONFIG_XFS_QUOTA */
 
-#ifdef CONFIG_XFS_QUOTA
-DECLARE_EVENT_CLASS(xchk_dqiter_class,
-	TP_PROTO(struct xchk_dqiter *cursor, uint64_t id),
-	TP_ARGS(cursor, id),
-	TP_STRUCT__entry(
-		__field(dev_t, dev)
-		__field(xfs_dqtype_t, dqtype)
-		__field(xfs_ino_t, ino)
-		__field(unsigned long long, cur_id)
-		__field(unsigned long long, id)
-		__field(xfs_fileoff_t, startoff)
-		__field(xfs_fsblock_t, startblock)
-		__field(xfs_filblks_t, blockcount)
-		__field(xfs_exntst_t, state)
-	),
-	TP_fast_assign(
-		__entry->dev = cursor->sc->ip->i_mount->m_super->s_dev;
-		__entry->dqtype = cursor->dqtype;
-		__entry->ino = cursor->quota_ip->i_ino;
-		__entry->cur_id = cursor->id;
-		__entry->startoff = cursor->bmap.br_startoff;
-		__entry->startblock = cursor->bmap.br_startblock;
-		__entry->blockcount = cursor->bmap.br_blockcount;
-		__entry->state = cursor->bmap.br_state;
-		__entry->id = id;
-	),
-	TP_printk("dev %d:%d dquot type %s ino 0x%llx cursor_id 0x%llx startoff 0x%llx startblock 0x%llx blockcount 0x%llx state %u id 0x%llx",
-		  MAJOR(__entry->dev), MINOR(__entry->dev),
-		  __print_symbolic(__entry->dqtype, XFS_DQTYPE_STRINGS),
-		  __entry->ino,
-		  __entry->cur_id,
-		  __entry->startoff,
-		  __entry->startblock,
-		  __entry->blockcount,
-		  __entry->state,
-		  __entry->id)
-);
-
-#define DEFINE_SCRUB_DQITER_EVENT(name) \
-DEFINE_EVENT(xchk_dqiter_class, name, \
-	TP_PROTO(struct xchk_dqiter *cursor, uint64_t id), \
-	TP_ARGS(cursor, id))
-DEFINE_SCRUB_DQITER_EVENT(xchk_dquot_iter_revalidate_bmap);
-DEFINE_SCRUB_DQITER_EVENT(xchk_dquot_iter_advance_bmap);
-DEFINE_SCRUB_DQITER_EVENT(xchk_dquot_iter_advance_incore);
-DEFINE_SCRUB_DQITER_EVENT(xchk_dquot_iter);
-
-TRACE_EVENT(xchk_qcheck_error,
-	TP_PROTO(struct xfs_scrub *sc, xfs_dqtype_t dqtype, xfs_dqid_t id,
-		 void *ret_ip),
-	TP_ARGS(sc, dqtype, id, ret_ip),
-	TP_STRUCT__entry(
-		__field(dev_t, dev)
-		__field(xfs_dqtype_t, dqtype)
-		__field(xfs_dqid_t, id)
-		__field(void *, ret_ip)
-	),
-	TP_fast_assign(
-		__entry->dev = sc->mp->m_super->s_dev;
-		__entry->dqtype = dqtype;
-		__entry->id = id;
-		__entry->ret_ip = ret_ip;
-	),
-	TP_printk("dev %d:%d dquot type %s id 0x%x ret_ip %pS",
-		  MAJOR(__entry->dev), MINOR(__entry->dev),
-		  __print_symbolic(__entry->dqtype, XFS_DQTYPE_STRINGS),
-		  __entry->id,
-		  __entry->ret_ip)
-);
-#endif /* CONFIG_XFS_QUOTA */
-
 TRACE_EVENT(xchk_incomplete,
 	TP_PROTO(struct xfs_scrub *sc, void *ret_ip),
 	TP_ARGS(sc, ret_ip),
@@ -642,11 +561,7 @@
 
 		__entry->dev = sc->mp->m_super->s_dev;
 		__entry->type = sc->sm->sm_type;
-<<<<<<< HEAD
-		__assign_str(name, cur->bc_ops->name);
-=======
 		__assign_str(name);
->>>>>>> 0c383648
 		__entry->level = level;
 		__entry->agno = XFS_FSB_TO_AGNO(cur->bc_mp, fsbno);
 		__entry->bno = XFS_FSB_TO_AGBNO(cur->bc_mp, fsbno);
@@ -689,11 +604,7 @@
 		__entry->ino = sc->ip->i_ino;
 		__entry->whichfork = cur->bc_ino.whichfork;
 		__entry->type = sc->sm->sm_type;
-<<<<<<< HEAD
-		__assign_str(name, cur->bc_ops->name);
-=======
 		__assign_str(name);
->>>>>>> 0c383648
 		__entry->level = level;
 		__entry->ptr = cur->bc_levels[level].ptr;
 		__entry->agno = XFS_FSB_TO_AGNO(cur->bc_mp, fsbno);
@@ -733,11 +644,7 @@
 		xfs_fsblock_t fsbno = xchk_btree_cur_fsbno(cur, level);
 		__entry->dev = sc->mp->m_super->s_dev;
 		__entry->type = sc->sm->sm_type;
-<<<<<<< HEAD
-		__assign_str(name, cur->bc_ops->name);
-=======
 		__assign_str(name);
->>>>>>> 0c383648
 		__entry->level = level;
 		__entry->agno = XFS_FSB_TO_AGNO(cur->bc_mp, fsbno);
 		__entry->bno = XFS_FSB_TO_AGBNO(cur->bc_mp, fsbno);
@@ -777,11 +684,7 @@
 		__entry->ino = sc->ip->i_ino;
 		__entry->whichfork = cur->bc_ino.whichfork;
 		__entry->type = sc->sm->sm_type;
-<<<<<<< HEAD
-		__assign_str(name, cur->bc_ops->name);
-=======
 		__assign_str(name);
->>>>>>> 0c383648
 		__entry->level = level;
 		__entry->agno = XFS_FSB_TO_AGNO(cur->bc_mp, fsbno);
 		__entry->bno = XFS_FSB_TO_AGBNO(cur->bc_mp, fsbno);
@@ -820,11 +723,7 @@
 
 		__entry->dev = sc->mp->m_super->s_dev;
 		__entry->type = sc->sm->sm_type;
-<<<<<<< HEAD
-		__assign_str(name, cur->bc_ops->name);
-=======
 		__assign_str(name);
->>>>>>> 0c383648
 		__entry->agno = XFS_FSB_TO_AGNO(cur->bc_mp, fsbno);
 		__entry->bno = XFS_FSB_TO_AGBNO(cur->bc_mp, fsbno);
 		__entry->level = level;
@@ -1134,10 +1033,7 @@
 DEFINE_XFILE_EVENT(xfile_seek_data);
 DEFINE_XFILE_EVENT(xfile_get_folio);
 DEFINE_XFILE_EVENT(xfile_put_folio);
-<<<<<<< HEAD
-=======
 DEFINE_XFILE_EVENT(xfile_discard);
->>>>>>> 0c383648
 
 TRACE_EVENT(xfarray_create,
 	TP_PROTO(struct xfarray *xfa, unsigned long long required_capacity),
@@ -1442,91 +1338,6 @@
 		__field(xfs_ino_t, cursor)
 		__field(xfs_ino_t, visited)
 		__field(int, error)
-<<<<<<< HEAD
-	),
-	TP_fast_assign(
-		__entry->dev = iscan->sc->mp->m_super->s_dev;
-		__entry->cursor = iscan->cursor_ino;
-		__entry->visited = iscan->__visited_ino;
-		__entry->error = error;
-	),
-	TP_printk("dev %d:%d iscan cursor 0x%llx visited 0x%llx error %d",
-		  MAJOR(__entry->dev), MINOR(__entry->dev),
-		  __entry->cursor,
-		  __entry->visited,
-		  __entry->error)
-);
-
-TRACE_EVENT(xchk_iscan_iget_batch,
-	TP_PROTO(struct xfs_mount *mp, struct xchk_iscan *iscan,
-		 unsigned int nr, unsigned int avail),
-	TP_ARGS(mp, iscan, nr, avail),
-	TP_STRUCT__entry(
-		__field(dev_t, dev)
-		__field(xfs_ino_t, cursor)
-		__field(xfs_ino_t, visited)
-		__field(unsigned int, nr)
-		__field(unsigned int, avail)
-		__field(unsigned int, unavail)
-		__field(xfs_ino_t, batch_ino)
-		__field(unsigned long long, skipmask)
-	),
-	TP_fast_assign(
-		__entry->dev = mp->m_super->s_dev;
-		__entry->cursor = iscan->cursor_ino;
-		__entry->visited = iscan->__visited_ino;
-		__entry->nr = nr;
-		__entry->avail = avail;
-		__entry->unavail = hweight64(iscan->__skipped_inomask);
-		__entry->batch_ino = iscan->__batch_ino;
-		__entry->skipmask = iscan->__skipped_inomask;
-	),
-	TP_printk("dev %d:%d iscan cursor 0x%llx visited 0x%llx batchino 0x%llx skipmask 0x%llx nr %u avail %u unavail %u",
-		  MAJOR(__entry->dev), MINOR(__entry->dev),
-		  __entry->cursor,
-		  __entry->visited,
-		  __entry->batch_ino,
-		  __entry->skipmask,
-		  __entry->nr,
-		  __entry->avail,
-		  __entry->unavail)
-);
-
-TRACE_EVENT(xchk_iscan_iget_retry_wait,
-	TP_PROTO(struct xchk_iscan *iscan),
-	TP_ARGS(iscan),
-	TP_STRUCT__entry(
-		__field(dev_t, dev)
-		__field(xfs_ino_t, cursor)
-		__field(xfs_ino_t, visited)
-		__field(unsigned int, retry_delay)
-		__field(unsigned long, remaining)
-		__field(unsigned int, iget_timeout)
-	),
-	TP_fast_assign(
-		__entry->dev = iscan->sc->mp->m_super->s_dev;
-		__entry->cursor = iscan->cursor_ino;
-		__entry->visited = iscan->__visited_ino;
-		__entry->retry_delay = iscan->iget_retry_delay;
-		__entry->remaining = jiffies_to_msecs(iscan->__iget_deadline - jiffies);
-		__entry->iget_timeout = iscan->iget_timeout;
-	),
-	TP_printk("dev %d:%d iscan cursor 0x%llx visited 0x%llx remaining %lu timeout %u delay %u",
-		  MAJOR(__entry->dev), MINOR(__entry->dev),
-		  __entry->cursor,
-		  __entry->visited,
-		  __entry->remaining,
-		  __entry->iget_timeout,
-		  __entry->retry_delay)
-);
-
-TRACE_EVENT(xchk_nlinks_collect_dirent,
-	TP_PROTO(struct xfs_mount *mp, struct xfs_inode *dp,
-		 xfs_ino_t ino, const struct xfs_name *name),
-	TP_ARGS(mp, dp, ino, name),
-	TP_STRUCT__entry(
-		__field(dev_t, dev)
-=======
 	),
 	TP_fast_assign(
 		__entry->dev = iscan->sc->mp->m_super->s_dev;
@@ -1643,17 +1454,15 @@
 	TP_ARGS(mp, dp, name, pptr),
 	TP_STRUCT__entry(
 		__field(dev_t, dev)
->>>>>>> 0c383648
 		__field(xfs_ino_t, dir)
 		__field(xfs_ino_t, ino)
 		__field(unsigned int, namelen)
 		__dynamic_array(char, name, name->len)
-<<<<<<< HEAD
 	),
 	TP_fast_assign(
 		__entry->dev = mp->m_super->s_dev;
 		__entry->dir = dp->i_ino;
-		__entry->ino = ino;
+		__entry->ino = be64_to_cpu(pptr->p_ino);
 		__entry->namelen = name->len;
 		memcpy(__get_str(name), name->name, name->len);
 	),
@@ -1813,522 +1622,6 @@
 	TP_ARGS(mp, ip, live))
 DEFINE_SCRUB_NLINKS_DIFF_EVENT(xchk_nlinks_compare_inode);
 
-/* repair tracepoints */
-#if IS_ENABLED(CONFIG_XFS_ONLINE_REPAIR)
-
-DECLARE_EVENT_CLASS(xrep_extent_class,
-	TP_PROTO(struct xfs_perag *pag, xfs_agblock_t agbno, xfs_extlen_t len),
-	TP_ARGS(pag, agbno, len),
-	TP_STRUCT__entry(
-		__field(dev_t, dev)
-		__field(xfs_agnumber_t, agno)
-		__field(xfs_agblock_t, agbno)
-		__field(xfs_extlen_t, len)
-	),
-	TP_fast_assign(
-		__entry->dev = pag->pag_mount->m_super->s_dev;
-		__entry->agno = pag->pag_agno;
-		__entry->agbno = agbno;
-		__entry->len = len;
-	),
-	TP_printk("dev %d:%d agno 0x%x agbno 0x%x fsbcount 0x%x",
-		  MAJOR(__entry->dev), MINOR(__entry->dev),
-		  __entry->agno,
-		  __entry->agbno,
-		  __entry->len)
-);
-#define DEFINE_REPAIR_EXTENT_EVENT(name) \
-DEFINE_EVENT(xrep_extent_class, name, \
-	TP_PROTO(struct xfs_perag *pag, xfs_agblock_t agbno, xfs_extlen_t len), \
-	TP_ARGS(pag, agbno, len))
-DEFINE_REPAIR_EXTENT_EVENT(xreap_dispose_unmap_extent);
-DEFINE_REPAIR_EXTENT_EVENT(xreap_dispose_free_extent);
-DEFINE_REPAIR_EXTENT_EVENT(xreap_agextent_binval);
-DEFINE_REPAIR_EXTENT_EVENT(xrep_agfl_insert);
-
-DECLARE_EVENT_CLASS(xrep_reap_find_class,
-	TP_PROTO(struct xfs_perag *pag, xfs_agblock_t agbno, xfs_extlen_t len,
-		bool crosslinked),
-	TP_ARGS(pag, agbno, len, crosslinked),
-	TP_STRUCT__entry(
-		__field(dev_t, dev)
-		__field(xfs_agnumber_t, agno)
-		__field(xfs_agblock_t, agbno)
-		__field(xfs_extlen_t, len)
-		__field(bool, crosslinked)
-	),
-	TP_fast_assign(
-		__entry->dev = pag->pag_mount->m_super->s_dev;
-		__entry->agno = pag->pag_agno;
-		__entry->agbno = agbno;
-		__entry->len = len;
-		__entry->crosslinked = crosslinked;
-	),
-	TP_printk("dev %d:%d agno 0x%x agbno 0x%x fsbcount 0x%x crosslinked %d",
-		  MAJOR(__entry->dev), MINOR(__entry->dev),
-		  __entry->agno,
-		  __entry->agbno,
-		  __entry->len,
-		  __entry->crosslinked ? 1 : 0)
-);
-#define DEFINE_REPAIR_REAP_FIND_EVENT(name) \
-DEFINE_EVENT(xrep_reap_find_class, name, \
-	TP_PROTO(struct xfs_perag *pag, xfs_agblock_t agbno, xfs_extlen_t len, \
-		 bool crosslinked), \
-	TP_ARGS(pag, agbno, len, crosslinked))
-DEFINE_REPAIR_REAP_FIND_EVENT(xreap_agextent_select);
-
-DECLARE_EVENT_CLASS(xrep_rmap_class,
-	TP_PROTO(struct xfs_mount *mp, xfs_agnumber_t agno,
-		 xfs_agblock_t agbno, xfs_extlen_t len,
-		 uint64_t owner, uint64_t offset, unsigned int flags),
-	TP_ARGS(mp, agno, agbno, len, owner, offset, flags),
-	TP_STRUCT__entry(
-		__field(dev_t, dev)
-		__field(xfs_agnumber_t, agno)
-		__field(xfs_agblock_t, agbno)
-		__field(xfs_extlen_t, len)
-		__field(uint64_t, owner)
-		__field(uint64_t, offset)
-		__field(unsigned int, flags)
-	),
-	TP_fast_assign(
-		__entry->dev = mp->m_super->s_dev;
-		__entry->agno = agno;
-		__entry->agbno = agbno;
-		__entry->len = len;
-		__entry->owner = owner;
-		__entry->offset = offset;
-		__entry->flags = flags;
-	),
-	TP_printk("dev %d:%d agno 0x%x agbno 0x%x fsbcount 0x%x owner 0x%llx fileoff 0x%llx flags 0x%x",
-		  MAJOR(__entry->dev), MINOR(__entry->dev),
-		  __entry->agno,
-		  __entry->agbno,
-		  __entry->len,
-		  __entry->owner,
-		  __entry->offset,
-		  __entry->flags)
-);
-#define DEFINE_REPAIR_RMAP_EVENT(name) \
-DEFINE_EVENT(xrep_rmap_class, name, \
-	TP_PROTO(struct xfs_mount *mp, xfs_agnumber_t agno, \
-		 xfs_agblock_t agbno, xfs_extlen_t len, \
-		 uint64_t owner, uint64_t offset, unsigned int flags), \
-	TP_ARGS(mp, agno, agbno, len, owner, offset, flags))
-DEFINE_REPAIR_RMAP_EVENT(xrep_ibt_walk_rmap);
-DEFINE_REPAIR_RMAP_EVENT(xrep_bmap_walk_rmap);
-
-TRACE_EVENT(xrep_abt_found,
-	TP_PROTO(struct xfs_mount *mp, xfs_agnumber_t agno,
-		 const struct xfs_alloc_rec_incore *rec),
-	TP_ARGS(mp, agno, rec),
-	TP_STRUCT__entry(
-		__field(dev_t, dev)
-		__field(xfs_agnumber_t, agno)
-		__field(xfs_agblock_t, startblock)
-		__field(xfs_extlen_t, blockcount)
-	),
-	TP_fast_assign(
-		__entry->dev = mp->m_super->s_dev;
-		__entry->agno = agno;
-		__entry->startblock = rec->ar_startblock;
-		__entry->blockcount = rec->ar_blockcount;
-	),
-	TP_printk("dev %d:%d agno 0x%x agbno 0x%x fsbcount 0x%x",
-		  MAJOR(__entry->dev), MINOR(__entry->dev),
-		  __entry->agno,
-		  __entry->startblock,
-		  __entry->blockcount)
-)
-
-TRACE_EVENT(xrep_ibt_found,
-	TP_PROTO(struct xfs_mount *mp, xfs_agnumber_t agno,
-		 const struct xfs_inobt_rec_incore *rec),
-	TP_ARGS(mp, agno, rec),
-	TP_STRUCT__entry(
-		__field(dev_t, dev)
-		__field(xfs_agnumber_t, agno)
-		__field(xfs_agino_t, startino)
-		__field(uint16_t, holemask)
-		__field(uint8_t, count)
-		__field(uint8_t, freecount)
-		__field(uint64_t, freemask)
-	),
-	TP_fast_assign(
-		__entry->dev = mp->m_super->s_dev;
-		__entry->agno = agno;
-		__entry->startino = rec->ir_startino;
-		__entry->holemask = rec->ir_holemask;
-		__entry->count = rec->ir_count;
-		__entry->freecount = rec->ir_freecount;
-		__entry->freemask = rec->ir_free;
-	),
-	TP_printk("dev %d:%d agno 0x%x agino 0x%x holemask 0x%x count 0x%x freecount 0x%x freemask 0x%llx",
-		  MAJOR(__entry->dev), MINOR(__entry->dev),
-		  __entry->agno,
-		  __entry->startino,
-		  __entry->holemask,
-		  __entry->count,
-		  __entry->freecount,
-		  __entry->freemask)
-)
-
-TRACE_EVENT(xrep_refc_found,
-	TP_PROTO(struct xfs_perag *pag, const struct xfs_refcount_irec *rec),
-	TP_ARGS(pag, rec),
-	TP_STRUCT__entry(
-		__field(dev_t, dev)
-		__field(xfs_agnumber_t, agno)
-		__field(enum xfs_refc_domain, domain)
-		__field(xfs_agblock_t, startblock)
-		__field(xfs_extlen_t, blockcount)
-		__field(xfs_nlink_t, refcount)
-	),
-	TP_fast_assign(
-		__entry->dev = pag->pag_mount->m_super->s_dev;
-		__entry->agno = pag->pag_agno;
-		__entry->domain = rec->rc_domain;
-		__entry->startblock = rec->rc_startblock;
-		__entry->blockcount = rec->rc_blockcount;
-		__entry->refcount = rec->rc_refcount;
-	),
-	TP_printk("dev %d:%d agno 0x%x dom %s agbno 0x%x fsbcount 0x%x refcount %u",
-		  MAJOR(__entry->dev), MINOR(__entry->dev),
-		  __entry->agno,
-		  __print_symbolic(__entry->domain, XFS_REFC_DOMAIN_STRINGS),
-		  __entry->startblock,
-		  __entry->blockcount,
-		  __entry->refcount)
-)
-
-TRACE_EVENT(xrep_bmap_found,
-	TP_PROTO(struct xfs_inode *ip, int whichfork,
-		 struct xfs_bmbt_irec *irec),
-	TP_ARGS(ip, whichfork, irec),
-	TP_STRUCT__entry(
-		__field(dev_t, dev)
-		__field(xfs_ino_t, ino)
-		__field(int, whichfork)
-		__field(xfs_fileoff_t, lblk)
-		__field(xfs_filblks_t, len)
-		__field(xfs_fsblock_t, pblk)
-		__field(int, state)
-	),
-	TP_fast_assign(
-		__entry->dev = VFS_I(ip)->i_sb->s_dev;
-		__entry->ino = ip->i_ino;
-		__entry->whichfork = whichfork;
-		__entry->lblk = irec->br_startoff;
-		__entry->len = irec->br_blockcount;
-		__entry->pblk = irec->br_startblock;
-		__entry->state = irec->br_state;
-	),
-	TP_printk("dev %d:%d ino 0x%llx whichfork %s fileoff 0x%llx fsbcount 0x%llx startblock 0x%llx state %d",
-		  MAJOR(__entry->dev), MINOR(__entry->dev),
-		  __entry->ino,
-		  __print_symbolic(__entry->whichfork, XFS_WHICHFORK_STRINGS),
-		  __entry->lblk,
-		  __entry->len,
-		  __entry->pblk,
-		  __entry->state)
-);
-
-TRACE_EVENT(xrep_rmap_found,
-	TP_PROTO(struct xfs_mount *mp, xfs_agnumber_t agno,
-		 const struct xfs_rmap_irec *rec),
-	TP_ARGS(mp, agno, rec),
-	TP_STRUCT__entry(
-		__field(dev_t, dev)
-		__field(xfs_agnumber_t, agno)
-		__field(xfs_agblock_t, agbno)
-		__field(xfs_extlen_t, len)
-		__field(uint64_t, owner)
-		__field(uint64_t, offset)
-		__field(unsigned int, flags)
-	),
-	TP_fast_assign(
-		__entry->dev = mp->m_super->s_dev;
-		__entry->agno = agno;
-		__entry->agbno = rec->rm_startblock;
-		__entry->len = rec->rm_blockcount;
-		__entry->owner = rec->rm_owner;
-		__entry->offset = rec->rm_offset;
-		__entry->flags = rec->rm_flags;
-	),
-	TP_printk("dev %d:%d agno 0x%x agbno 0x%x fsbcount 0x%x owner 0x%llx fileoff 0x%llx flags 0x%x",
-		  MAJOR(__entry->dev), MINOR(__entry->dev),
-		  __entry->agno,
-		  __entry->agbno,
-		  __entry->len,
-		  __entry->owner,
-		  __entry->offset,
-		  __entry->flags)
-);
-
-TRACE_EVENT(xrep_findroot_block,
-	TP_PROTO(struct xfs_mount *mp, xfs_agnumber_t agno, xfs_agblock_t agbno,
-		 uint32_t magic, uint16_t level),
-	TP_ARGS(mp, agno, agbno, magic, level),
-	TP_STRUCT__entry(
-		__field(dev_t, dev)
-		__field(xfs_agnumber_t, agno)
-		__field(xfs_agblock_t, agbno)
-		__field(uint32_t, magic)
-		__field(uint16_t, level)
-	),
-	TP_fast_assign(
-		__entry->dev = mp->m_super->s_dev;
-		__entry->agno = agno;
-		__entry->agbno = agbno;
-		__entry->magic = magic;
-		__entry->level = level;
-	),
-	TP_printk("dev %d:%d agno 0x%x agbno 0x%x magic 0x%x level %u",
-		  MAJOR(__entry->dev), MINOR(__entry->dev),
-		  __entry->agno,
-		  __entry->agbno,
-		  __entry->magic,
-		  __entry->level)
-)
-TRACE_EVENT(xrep_calc_ag_resblks,
-	TP_PROTO(struct xfs_mount *mp, xfs_agnumber_t agno,
-		 xfs_agino_t icount, xfs_agblock_t aglen, xfs_agblock_t freelen,
-		 xfs_agblock_t usedlen),
-	TP_ARGS(mp, agno, icount, aglen, freelen, usedlen),
-	TP_STRUCT__entry(
-		__field(dev_t, dev)
-		__field(xfs_agnumber_t, agno)
-		__field(xfs_agino_t, icount)
-		__field(xfs_agblock_t, aglen)
-		__field(xfs_agblock_t, freelen)
-		__field(xfs_agblock_t, usedlen)
-	),
-	TP_fast_assign(
-		__entry->dev = mp->m_super->s_dev;
-		__entry->agno = agno;
-		__entry->icount = icount;
-		__entry->aglen = aglen;
-		__entry->freelen = freelen;
-		__entry->usedlen = usedlen;
-	),
-	TP_printk("dev %d:%d agno 0x%x icount %u aglen %u freelen %u usedlen %u",
-		  MAJOR(__entry->dev), MINOR(__entry->dev),
-		  __entry->agno,
-		  __entry->icount,
-		  __entry->aglen,
-		  __entry->freelen,
-		  __entry->usedlen)
-)
-TRACE_EVENT(xrep_calc_ag_resblks_btsize,
-	TP_PROTO(struct xfs_mount *mp, xfs_agnumber_t agno,
-		 xfs_agblock_t bnobt_sz, xfs_agblock_t inobt_sz,
-		 xfs_agblock_t rmapbt_sz, xfs_agblock_t refcbt_sz),
-	TP_ARGS(mp, agno, bnobt_sz, inobt_sz, rmapbt_sz, refcbt_sz),
-	TP_STRUCT__entry(
-		__field(dev_t, dev)
-		__field(xfs_agnumber_t, agno)
-		__field(xfs_agblock_t, bnobt_sz)
-		__field(xfs_agblock_t, inobt_sz)
-		__field(xfs_agblock_t, rmapbt_sz)
-		__field(xfs_agblock_t, refcbt_sz)
-=======
->>>>>>> 0c383648
-	),
-	TP_fast_assign(
-		__entry->dev = mp->m_super->s_dev;
-		__entry->dir = dp->i_ino;
-		__entry->ino = be64_to_cpu(pptr->p_ino);
-		__entry->namelen = name->len;
-		memcpy(__get_str(name), name->name, name->len);
-	),
-	TP_printk("dev %d:%d dir 0x%llx -> ino 0x%llx name '%.*s'",
-		  MAJOR(__entry->dev), MINOR(__entry->dev),
-<<<<<<< HEAD
-		  __entry->agno,
-		  __entry->bnobt_sz,
-		  __entry->inobt_sz,
-		  __entry->rmapbt_sz,
-		  __entry->refcbt_sz)
-)
-TRACE_EVENT(xrep_reset_counters,
-	TP_PROTO(struct xfs_mount *mp, struct xchk_fscounters *fsc),
-	TP_ARGS(mp, fsc),
-	TP_STRUCT__entry(
-		__field(dev_t, dev)
-		__field(uint64_t, icount)
-		__field(uint64_t, ifree)
-		__field(uint64_t, fdblocks)
-		__field(uint64_t, frextents)
-	),
-	TP_fast_assign(
-		__entry->dev = mp->m_super->s_dev;
-		__entry->icount = fsc->icount;
-		__entry->ifree = fsc->ifree;
-		__entry->fdblocks = fsc->fdblocks;
-		__entry->frextents = fsc->frextents;
-	),
-	TP_printk("dev %d:%d icount %llu ifree %llu fdblocks %llu frextents %llu",
-		  MAJOR(__entry->dev), MINOR(__entry->dev),
-		  __entry->icount,
-		  __entry->ifree,
-		  __entry->fdblocks,
-		  __entry->frextents)
-=======
-		  __entry->dir,
-		  __entry->ino,
-		  __entry->namelen,
-		  __get_str(name))
-);
-
-TRACE_EVENT(xchk_nlinks_collect_metafile,
-	TP_PROTO(struct xfs_mount *mp, xfs_ino_t ino),
-	TP_ARGS(mp, ino),
-	TP_STRUCT__entry(
-		__field(dev_t, dev)
-		__field(xfs_ino_t, ino)
-	),
-	TP_fast_assign(
-		__entry->dev = mp->m_super->s_dev;
-		__entry->ino = ino;
-	),
-	TP_printk("dev %d:%d ino 0x%llx",
-		  MAJOR(__entry->dev), MINOR(__entry->dev),
-		  __entry->ino)
-);
-
-TRACE_EVENT(xchk_nlinks_live_update,
-	TP_PROTO(struct xfs_mount *mp, const struct xfs_inode *dp,
-		 int action, xfs_ino_t ino, int delta,
-		 const char *name, unsigned int namelen),
-	TP_ARGS(mp, dp, action, ino, delta, name, namelen),
-	TP_STRUCT__entry(
-		__field(dev_t, dev)
-		__field(xfs_ino_t, dir)
-		__field(int, action)
-		__field(xfs_ino_t, ino)
-		__field(int, delta)
-		__field(unsigned int, namelen)
-		__dynamic_array(char, name, namelen)
-	),
-	TP_fast_assign(
-		__entry->dev = mp->m_super->s_dev;
-		__entry->dir = dp ? dp->i_ino : NULLFSINO;
-		__entry->action = action;
-		__entry->ino = ino;
-		__entry->delta = delta;
-		__entry->namelen = namelen;
-		memcpy(__get_str(name), name, namelen);
-	),
-	TP_printk("dev %d:%d dir 0x%llx ino 0x%llx nlink_delta %d name '%.*s'",
-		  MAJOR(__entry->dev), MINOR(__entry->dev),
-		  __entry->dir,
-		  __entry->ino,
-		  __entry->delta,
-		  __entry->namelen,
-		  __get_str(name))
-);
-
-TRACE_EVENT(xchk_nlinks_check_zero,
-	TP_PROTO(struct xfs_mount *mp, xfs_ino_t ino,
-		 const struct xchk_nlink *live),
-	TP_ARGS(mp, ino, live),
-	TP_STRUCT__entry(
-		__field(dev_t, dev)
-		__field(xfs_ino_t, ino)
-		__field(xfs_nlink_t, parents)
-		__field(xfs_nlink_t, backrefs)
-		__field(xfs_nlink_t, children)
-	),
-	TP_fast_assign(
-		__entry->dev = mp->m_super->s_dev;
-		__entry->ino = ino;
-		__entry->parents = live->parents;
-		__entry->backrefs = live->backrefs;
-		__entry->children = live->children;
-	),
-	TP_printk("dev %d:%d ino 0x%llx parents %u backrefs %u children %u",
-		  MAJOR(__entry->dev), MINOR(__entry->dev),
-		  __entry->ino,
-		  __entry->parents,
-		  __entry->backrefs,
-		  __entry->children)
-);
-
-TRACE_EVENT(xchk_nlinks_update_incore,
-	TP_PROTO(struct xfs_mount *mp, xfs_ino_t ino,
-		 const struct xchk_nlink *live, int parents_delta,
-		 int backrefs_delta, int children_delta),
-	TP_ARGS(mp, ino, live, parents_delta, backrefs_delta, children_delta),
-	TP_STRUCT__entry(
-		__field(dev_t, dev)
-		__field(xfs_ino_t, ino)
-		__field(xfs_nlink_t, parents)
-		__field(xfs_nlink_t, backrefs)
-		__field(xfs_nlink_t, children)
-		__field(int, parents_delta)
-		__field(int, backrefs_delta)
-		__field(int, children_delta)
-	),
-	TP_fast_assign(
-		__entry->dev = mp->m_super->s_dev;
-		__entry->ino = ino;
-		__entry->parents = live->parents;
-		__entry->backrefs = live->backrefs;
-		__entry->children = live->children;
-		__entry->parents_delta = parents_delta;
-		__entry->backrefs_delta = backrefs_delta;
-		__entry->children_delta = children_delta;
-	),
-	TP_printk("dev %d:%d ino 0x%llx parents %d:%u backrefs %d:%u children %d:%u",
-		  MAJOR(__entry->dev), MINOR(__entry->dev),
-		  __entry->ino,
-		  __entry->parents_delta,
-		  __entry->parents,
-		  __entry->backrefs_delta,
-		  __entry->backrefs,
-		  __entry->children_delta,
-		  __entry->children)
-);
-
-DECLARE_EVENT_CLASS(xchk_nlinks_diff_class,
-	TP_PROTO(struct xfs_mount *mp, struct xfs_inode *ip,
-		 const struct xchk_nlink *live),
-	TP_ARGS(mp, ip, live),
-	TP_STRUCT__entry(
-		__field(dev_t, dev)
-		__field(xfs_ino_t, ino)
-		__field(uint8_t, ftype)
-		__field(xfs_nlink_t, nlink)
-		__field(xfs_nlink_t, parents)
-		__field(xfs_nlink_t, backrefs)
-		__field(xfs_nlink_t, children)
-	),
-	TP_fast_assign(
-		__entry->dev = mp->m_super->s_dev;
-		__entry->ino = ip->i_ino;
-		__entry->ftype = xfs_mode_to_ftype(VFS_I(ip)->i_mode);
-		__entry->nlink = VFS_I(ip)->i_nlink;
-		__entry->parents = live->parents;
-		__entry->backrefs = live->backrefs;
-		__entry->children = live->children;
-	),
-	TP_printk("dev %d:%d ino 0x%llx ftype %s nlink %u parents %u backrefs %u children %u",
-		  MAJOR(__entry->dev), MINOR(__entry->dev),
-		  __entry->ino,
-		  __print_symbolic(__entry->ftype, XFS_DIR3_FTYPE_STR),
-		  __entry->nlink,
-		  __entry->parents,
-		  __entry->backrefs,
-		  __entry->children)
-);
-#define DEFINE_SCRUB_NLINKS_DIFF_EVENT(name) \
-DEFINE_EVENT(xchk_nlinks_diff_class, name, \
-	TP_PROTO(struct xfs_mount *mp, struct xfs_inode *ip, \
-		 const struct xchk_nlink *live), \
-	TP_ARGS(mp, ip, live))
-DEFINE_SCRUB_NLINKS_DIFF_EVENT(xchk_nlinks_compare_inode);
-
 DECLARE_EVENT_CLASS(xchk_pptr_class,
 	TP_PROTO(struct xfs_inode *ip, const struct xfs_name *name,
 		 xfs_ino_t far_ino),
@@ -2353,7 +1646,6 @@
 		  __entry->namelen,
 		  __get_str(name),
 		  __entry->far_ino)
->>>>>>> 0c383648
 )
 #define DEFINE_XCHK_PPTR_EVENT(name) \
 DEFINE_EVENT(xchk_pptr_class, name, \
@@ -2691,31 +1983,19 @@
 DEFINE_REPAIR_REAP_FIND_EVENT(xreap_agextent_select);
 DEFINE_REPAIR_REAP_FIND_EVENT(xreap_bmapi_select);
 
-<<<<<<< HEAD
-DECLARE_EVENT_CLASS(xrep_newbt_extent_class,
-	TP_PROTO(struct xfs_mount *mp, xfs_agnumber_t agno,
-		 xfs_agblock_t agbno, xfs_extlen_t len,
-		 int64_t owner),
-	TP_ARGS(mp, agno, agbno, len, owner),
-=======
 DECLARE_EVENT_CLASS(xrep_rmap_class,
 	TP_PROTO(struct xfs_mount *mp, xfs_agnumber_t agno,
 		 xfs_agblock_t agbno, xfs_extlen_t len,
 		 uint64_t owner, uint64_t offset, unsigned int flags),
 	TP_ARGS(mp, agno, agbno, len, owner, offset, flags),
->>>>>>> 0c383648
 	TP_STRUCT__entry(
 		__field(dev_t, dev)
 		__field(xfs_agnumber_t, agno)
 		__field(xfs_agblock_t, agbno)
 		__field(xfs_extlen_t, len)
-<<<<<<< HEAD
-		__field(int64_t, owner)
-=======
 		__field(uint64_t, owner)
 		__field(uint64_t, offset)
 		__field(unsigned int, flags)
->>>>>>> 0c383648
 	),
 	TP_fast_assign(
 		__entry->dev = mp->m_super->s_dev;
@@ -2723,21 +2003,14 @@
 		__entry->agbno = agbno;
 		__entry->len = len;
 		__entry->owner = owner;
-<<<<<<< HEAD
-	),
-	TP_printk("dev %d:%d agno 0x%x agbno 0x%x fsbcount 0x%x owner 0x%llx",
-=======
 		__entry->offset = offset;
 		__entry->flags = flags;
 	),
 	TP_printk("dev %d:%d agno 0x%x agbno 0x%x fsbcount 0x%x owner 0x%llx fileoff 0x%llx flags 0x%x",
->>>>>>> 0c383648
 		  MAJOR(__entry->dev), MINOR(__entry->dev),
 		  __entry->agno,
 		  __entry->agbno,
 		  __entry->len,
-<<<<<<< HEAD
-=======
 		  __entry->owner,
 		  __entry->offset,
 		  __entry->flags)
@@ -3030,7 +2303,6 @@
 		  __entry->agno,
 		  __entry->agbno,
 		  __entry->len,
->>>>>>> 0c383648
 		  __entry->owner)
 );
 #define DEFINE_NEWBT_EXTENT_EVENT(name) \
@@ -3107,8 +2379,6 @@
 		  __entry->flags2,
 		  __entry->cowextsize)
 )
-<<<<<<< HEAD
-=======
 
 #define DEFINE_REPAIR_DINODE_EVENT(name) \
 DEFINE_EVENT(xrep_dinode_class, name, \
@@ -4303,316 +3573,6 @@
 DEFINE_XCHK_DIRTREE_EVENT(xrep_dirtree_delete_path);
 DEFINE_XCHK_DIRTREE_EVENT(xrep_dirtree_create_adoption);
 DEFINE_XCHK_DIRTREE_EVALUATE_EVENT(xrep_dirtree_decided_fate);
->>>>>>> 0c383648
-
-#define DEFINE_REPAIR_DINODE_EVENT(name) \
-DEFINE_EVENT(xrep_dinode_class, name, \
-	TP_PROTO(struct xfs_scrub *sc, struct xfs_dinode *dip), \
-	TP_ARGS(sc, dip))
-DEFINE_REPAIR_DINODE_EVENT(xrep_dinode_header);
-DEFINE_REPAIR_DINODE_EVENT(xrep_dinode_mode);
-DEFINE_REPAIR_DINODE_EVENT(xrep_dinode_flags);
-DEFINE_REPAIR_DINODE_EVENT(xrep_dinode_size);
-DEFINE_REPAIR_DINODE_EVENT(xrep_dinode_extsize_hints);
-DEFINE_REPAIR_DINODE_EVENT(xrep_dinode_zap_symlink);
-DEFINE_REPAIR_DINODE_EVENT(xrep_dinode_zap_dir);
-DEFINE_REPAIR_DINODE_EVENT(xrep_dinode_fixed);
-DEFINE_REPAIR_DINODE_EVENT(xrep_dinode_zap_forks);
-DEFINE_REPAIR_DINODE_EVENT(xrep_dinode_zap_dfork);
-DEFINE_REPAIR_DINODE_EVENT(xrep_dinode_zap_afork);
-DEFINE_REPAIR_DINODE_EVENT(xrep_dinode_ensure_forkoff);
-
-DECLARE_EVENT_CLASS(xrep_inode_class,
-	TP_PROTO(struct xfs_scrub *sc),
-	TP_ARGS(sc),
-	TP_STRUCT__entry(
-		__field(dev_t, dev)
-		__field(xfs_ino_t, ino)
-		__field(xfs_fsize_t, size)
-		__field(xfs_rfsblock_t, nblocks)
-		__field(uint16_t, flags)
-		__field(uint64_t, flags2)
-		__field(uint32_t, nextents)
-		__field(uint8_t, format)
-		__field(uint32_t, anextents)
-		__field(uint8_t, aformat)
-	),
-	TP_fast_assign(
-		__entry->dev = sc->mp->m_super->s_dev;
-		__entry->ino = sc->sm->sm_ino;
-		__entry->size = sc->ip->i_disk_size;
-		__entry->nblocks = sc->ip->i_nblocks;
-		__entry->flags = sc->ip->i_diflags;
-		__entry->flags2 = sc->ip->i_diflags2;
-		__entry->nextents = sc->ip->i_df.if_nextents;
-		__entry->format = sc->ip->i_df.if_format;
-		__entry->anextents = sc->ip->i_af.if_nextents;
-		__entry->aformat = sc->ip->i_af.if_format;
-	),
-	TP_printk("dev %d:%d ino 0x%llx disize 0x%llx nblocks 0x%llx flags 0x%x flags2 0x%llx nextents %u format %u anextents %u aformat %u",
-		  MAJOR(__entry->dev), MINOR(__entry->dev),
-		  __entry->ino,
-		  __entry->size,
-		  __entry->nblocks,
-		  __entry->flags,
-		  __entry->flags2,
-		  __entry->nextents,
-		  __entry->format,
-		  __entry->anextents,
-		  __entry->aformat)
-)
-
-#define DEFINE_REPAIR_INODE_EVENT(name) \
-DEFINE_EVENT(xrep_inode_class, name, \
-	TP_PROTO(struct xfs_scrub *sc), \
-	TP_ARGS(sc))
-DEFINE_REPAIR_INODE_EVENT(xrep_inode_blockcounts);
-DEFINE_REPAIR_INODE_EVENT(xrep_inode_ids);
-DEFINE_REPAIR_INODE_EVENT(xrep_inode_flags);
-DEFINE_REPAIR_INODE_EVENT(xrep_inode_blockdir_size);
-DEFINE_REPAIR_INODE_EVENT(xrep_inode_sfdir_size);
-DEFINE_REPAIR_INODE_EVENT(xrep_inode_dir_size);
-DEFINE_REPAIR_INODE_EVENT(xrep_inode_fixed);
-
-TRACE_EVENT(xrep_dinode_count_rmaps,
-	TP_PROTO(struct xfs_scrub *sc, xfs_rfsblock_t data_blocks,
-		xfs_rfsblock_t rt_blocks, xfs_rfsblock_t attr_blocks,
-		xfs_extnum_t data_extents, xfs_extnum_t rt_extents,
-		xfs_aextnum_t attr_extents),
-	TP_ARGS(sc, data_blocks, rt_blocks, attr_blocks, data_extents,
-		rt_extents, attr_extents),
-	TP_STRUCT__entry(
-		__field(dev_t, dev)
-		__field(xfs_ino_t, ino)
-		__field(xfs_rfsblock_t, data_blocks)
-		__field(xfs_rfsblock_t, rt_blocks)
-		__field(xfs_rfsblock_t, attr_blocks)
-		__field(xfs_extnum_t, data_extents)
-		__field(xfs_extnum_t, rt_extents)
-		__field(xfs_aextnum_t, attr_extents)
-	),
-	TP_fast_assign(
-		__entry->dev = sc->mp->m_super->s_dev;
-		__entry->ino = sc->sm->sm_ino;
-		__entry->data_blocks = data_blocks;
-		__entry->rt_blocks = rt_blocks;
-		__entry->attr_blocks = attr_blocks;
-		__entry->data_extents = data_extents;
-		__entry->rt_extents = rt_extents;
-		__entry->attr_extents = attr_extents;
-	),
-	TP_printk("dev %d:%d ino 0x%llx dblocks 0x%llx rtblocks 0x%llx ablocks 0x%llx dextents %llu rtextents %llu aextents %u",
-		  MAJOR(__entry->dev), MINOR(__entry->dev),
-		  __entry->ino,
-		  __entry->data_blocks,
-		  __entry->rt_blocks,
-		  __entry->attr_blocks,
-		  __entry->data_extents,
-		  __entry->rt_extents,
-		  __entry->attr_extents)
-);
-
-TRACE_EVENT(xrep_dinode_findmode_dirent,
-	TP_PROTO(struct xfs_scrub *sc, struct xfs_inode *dp,
-		 unsigned int ftype),
-	TP_ARGS(sc, dp, ftype),
-	TP_STRUCT__entry(
-		__field(dev_t, dev)
-		__field(xfs_ino_t, ino)
-		__field(xfs_ino_t, parent_ino)
-		__field(unsigned int, ftype)
-	),
-	TP_fast_assign(
-		__entry->dev = sc->mp->m_super->s_dev;
-		__entry->ino = sc->sm->sm_ino;
-		__entry->parent_ino = dp->i_ino;
-		__entry->ftype = ftype;
-	),
-	TP_printk("dev %d:%d ino 0x%llx parent_ino 0x%llx ftype '%s'",
-		  MAJOR(__entry->dev), MINOR(__entry->dev),
-		  __entry->ino,
-		  __entry->parent_ino,
-		  __print_symbolic(__entry->ftype, XFS_DIR3_FTYPE_STR))
-);
-
-TRACE_EVENT(xrep_dinode_findmode_dirent_inval,
-	TP_PROTO(struct xfs_scrub *sc, struct xfs_inode *dp,
-		 unsigned int ftype, unsigned int found_ftype),
-	TP_ARGS(sc, dp, ftype, found_ftype),
-	TP_STRUCT__entry(
-		__field(dev_t, dev)
-		__field(xfs_ino_t, ino)
-		__field(xfs_ino_t, parent_ino)
-		__field(unsigned int, ftype)
-		__field(unsigned int, found_ftype)
-	),
-	TP_fast_assign(
-		__entry->dev = sc->mp->m_super->s_dev;
-		__entry->ino = sc->sm->sm_ino;
-		__entry->parent_ino = dp->i_ino;
-		__entry->ftype = ftype;
-		__entry->found_ftype = found_ftype;
-	),
-	TP_printk("dev %d:%d ino 0x%llx parent_ino 0x%llx ftype '%s' found_ftype '%s'",
-		  MAJOR(__entry->dev), MINOR(__entry->dev),
-		  __entry->ino,
-		  __entry->parent_ino,
-		  __print_symbolic(__entry->ftype, XFS_DIR3_FTYPE_STR),
-		  __print_symbolic(__entry->found_ftype, XFS_DIR3_FTYPE_STR))
-);
-
-TRACE_EVENT(xrep_cow_mark_file_range,
-	TP_PROTO(struct xfs_inode *ip, xfs_fsblock_t startblock,
-		 xfs_fileoff_t startoff, xfs_filblks_t blockcount),
-	TP_ARGS(ip, startblock, startoff, blockcount),
-	TP_STRUCT__entry(
-		__field(dev_t, dev)
-		__field(xfs_ino_t, ino)
-		__field(xfs_fsblock_t, startblock)
-		__field(xfs_fileoff_t, startoff)
-		__field(xfs_filblks_t, blockcount)
-	),
-	TP_fast_assign(
-		__entry->dev = ip->i_mount->m_super->s_dev;
-		__entry->ino = ip->i_ino;
-		__entry->startoff = startoff;
-		__entry->startblock = startblock;
-		__entry->blockcount = blockcount;
-	),
-	TP_printk("dev %d:%d ino 0x%llx fileoff 0x%llx startblock 0x%llx fsbcount 0x%llx",
-		  MAJOR(__entry->dev), MINOR(__entry->dev),
-		  __entry->ino,
-		  __entry->startoff,
-		  __entry->startblock,
-		  __entry->blockcount)
-);
-
-TRACE_EVENT(xrep_cow_replace_mapping,
-	TP_PROTO(struct xfs_inode *ip, const struct xfs_bmbt_irec *irec,
-		 xfs_fsblock_t new_startblock, xfs_extlen_t new_blockcount),
-	TP_ARGS(ip, irec, new_startblock, new_blockcount),
-	TP_STRUCT__entry(
-		__field(dev_t, dev)
-		__field(xfs_ino_t, ino)
-		__field(xfs_fsblock_t, startblock)
-		__field(xfs_fileoff_t, startoff)
-		__field(xfs_filblks_t, blockcount)
-		__field(xfs_exntst_t, state)
-		__field(xfs_fsblock_t, new_startblock)
-		__field(xfs_extlen_t, new_blockcount)
-	),
-	TP_fast_assign(
-		__entry->dev = ip->i_mount->m_super->s_dev;
-		__entry->ino = ip->i_ino;
-		__entry->startoff = irec->br_startoff;
-		__entry->startblock = irec->br_startblock;
-		__entry->blockcount = irec->br_blockcount;
-		__entry->state = irec->br_state;
-		__entry->new_startblock = new_startblock;
-		__entry->new_blockcount = new_blockcount;
-	),
-	TP_printk("dev %d:%d ino 0x%llx startoff 0x%llx startblock 0x%llx fsbcount 0x%llx state 0x%x new_startblock 0x%llx new_fsbcount 0x%x",
-		  MAJOR(__entry->dev), MINOR(__entry->dev),
-		  __entry->ino,
-		  __entry->startoff,
-		  __entry->startblock,
-		  __entry->blockcount,
-		  __entry->state,
-		  __entry->new_startblock,
-		  __entry->new_blockcount)
-);
-
-TRACE_EVENT(xrep_cow_free_staging,
-	TP_PROTO(struct xfs_perag *pag, xfs_agblock_t agbno,
-		 xfs_extlen_t blockcount),
-	TP_ARGS(pag, agbno, blockcount),
-	TP_STRUCT__entry(
-		__field(dev_t, dev)
-		__field(xfs_agnumber_t, agno)
-		__field(xfs_agblock_t, agbno)
-		__field(xfs_extlen_t, blockcount)
-	),
-	TP_fast_assign(
-		__entry->dev = pag->pag_mount->m_super->s_dev;
-		__entry->agno = pag->pag_agno;
-		__entry->agbno = agbno;
-		__entry->blockcount = blockcount;
-	),
-	TP_printk("dev %d:%d agno 0x%x agbno 0x%x fsbcount 0x%x",
-		  MAJOR(__entry->dev), MINOR(__entry->dev),
-		  __entry->agno,
-		  __entry->agbno,
-		  __entry->blockcount)
-);
-
-#ifdef CONFIG_XFS_QUOTA
-DECLARE_EVENT_CLASS(xrep_dquot_class,
-	TP_PROTO(struct xfs_mount *mp, uint8_t type, uint32_t id),
-	TP_ARGS(mp, type, id),
-	TP_STRUCT__entry(
-		__field(dev_t, dev)
-		__field(uint8_t, type)
-		__field(uint32_t, id)
-	),
-	TP_fast_assign(
-		__entry->dev = mp->m_super->s_dev;
-		__entry->id = id;
-		__entry->type = type;
-	),
-	TP_printk("dev %d:%d type %s id 0x%x",
-		  MAJOR(__entry->dev), MINOR(__entry->dev),
-		  __print_flags(__entry->type, "|", XFS_DQTYPE_STRINGS),
-		  __entry->id)
-);
-
-#define DEFINE_XREP_DQUOT_EVENT(name) \
-DEFINE_EVENT(xrep_dquot_class, name, \
-	TP_PROTO(struct xfs_mount *mp, uint8_t type, uint32_t id), \
-	TP_ARGS(mp, type, id))
-DEFINE_XREP_DQUOT_EVENT(xrep_dquot_item);
-DEFINE_XREP_DQUOT_EVENT(xrep_disk_dquot);
-DEFINE_XREP_DQUOT_EVENT(xrep_dquot_item_fill_bmap_hole);
-DEFINE_XREP_DQUOT_EVENT(xrep_quotacheck_dquot);
-#endif /* CONFIG_XFS_QUOTA */
-
-DEFINE_SCRUB_NLINKS_DIFF_EVENT(xrep_nlinks_update_inode);
-DEFINE_SCRUB_NLINKS_DIFF_EVENT(xrep_nlinks_unfixable_inode);
-
-TRACE_EVENT(xrep_rmap_live_update,
-	TP_PROTO(struct xfs_mount *mp, xfs_agnumber_t agno, unsigned int op,
-		 const struct xfs_rmap_update_params *p),
-	TP_ARGS(mp, agno, op, p),
-	TP_STRUCT__entry(
-		__field(dev_t, dev)
-		__field(xfs_agnumber_t, agno)
-		__field(unsigned int, op)
-		__field(xfs_agblock_t, agbno)
-		__field(xfs_extlen_t, len)
-		__field(uint64_t, owner)
-		__field(uint64_t, offset)
-		__field(unsigned int, flags)
-	),
-	TP_fast_assign(
-		__entry->dev = mp->m_super->s_dev;
-		__entry->agno = agno;
-		__entry->op = op;
-		__entry->agbno = p->startblock;
-		__entry->len = p->blockcount;
-		xfs_owner_info_unpack(&p->oinfo, &__entry->owner,
-				&__entry->offset, &__entry->flags);
-		if (p->unwritten)
-			__entry->flags |= XFS_RMAP_UNWRITTEN;
-	),
-	TP_printk("dev %d:%d agno 0x%x op %d agbno 0x%x fsbcount 0x%x owner 0x%llx fileoff 0x%llx flags 0x%x",
-		  MAJOR(__entry->dev), MINOR(__entry->dev),
-		  __entry->agno,
-		  __entry->op,
-		  __entry->agbno,
-		  __entry->len,
-		  __entry->owner,
-		  __entry->offset,
-		  __entry->flags)
-);
 
 #endif /* IS_ENABLED(CONFIG_XFS_ONLINE_REPAIR) */
 
