/*
 * EDMA3 support for DaVinci
 *
 * Copyright (C) 2006-2009 Texas Instruments.
 *
 * This program is free software; you can redistribute it and/or modify
 * it under the terms of the GNU General Public License as published by
 * the Free Software Foundation; either version 2 of the License, or
 * (at your option) any later version.
 *
 * This program is distributed in the hope that it will be useful,
 * but WITHOUT ANY WARRANTY; without even the implied warranty of
 * MERCHANTABILITY or FITNESS FOR A PARTICULAR PURPOSE.  See the
 * GNU General Public License for more details.
 *
 * You should have received a copy of the GNU General Public License
 * along with this program; if not, write to the Free Software
 * Foundation, Inc., 675 Mass Ave, Cambridge, MA 02139, USA.
 */
#include <linux/err.h>
#include <linux/kernel.h>
#include <linux/init.h>
#include <linux/module.h>
#include <linux/interrupt.h>
#include <linux/platform_device.h>
#include <linux/io.h>
#include <linux/slab.h>
#include <linux/edma.h>
#include <linux/of_address.h>
#include <linux/of_device.h>
#include <linux/of_dma.h>
#include <linux/of_irq.h>
#include <linux/pm_runtime.h>

#include <linux/platform_data/edma.h>

/* Offsets matching "struct edmacc_param" */
#define PARM_OPT		0x00
#define PARM_SRC		0x04
#define PARM_A_B_CNT		0x08
#define PARM_DST		0x0c
#define PARM_SRC_DST_BIDX	0x10
#define PARM_LINK_BCNTRLD	0x14
#define PARM_SRC_DST_CIDX	0x18
#define PARM_CCNT		0x1c

#define PARM_SIZE		0x20

/* Offsets for EDMA CC global channel registers and their shadows */
#define SH_ER		0x00	/* 64 bits */
#define SH_ECR		0x08	/* 64 bits */
#define SH_ESR		0x10	/* 64 bits */
#define SH_CER		0x18	/* 64 bits */
#define SH_EER		0x20	/* 64 bits */
#define SH_EECR		0x28	/* 64 bits */
#define SH_EESR		0x30	/* 64 bits */
#define SH_SER		0x38	/* 64 bits */
#define SH_SECR		0x40	/* 64 bits */
#define SH_IER		0x50	/* 64 bits */
#define SH_IECR		0x58	/* 64 bits */
#define SH_IESR		0x60	/* 64 bits */
#define SH_IPR		0x68	/* 64 bits */
#define SH_ICR		0x70	/* 64 bits */
#define SH_IEVAL	0x78
#define SH_QER		0x80
#define SH_QEER		0x84
#define SH_QEECR	0x88
#define SH_QEESR	0x8c
#define SH_QSER		0x90
#define SH_QSECR	0x94
#define SH_SIZE		0x200

/* Offsets for EDMA CC global registers */
#define EDMA_REV	0x0000
#define EDMA_CCCFG	0x0004
#define EDMA_QCHMAP	0x0200	/* 8 registers */
#define EDMA_DMAQNUM	0x0240	/* 8 registers (4 on OMAP-L1xx) */
#define EDMA_QDMAQNUM	0x0260
#define EDMA_QUETCMAP	0x0280
#define EDMA_QUEPRI	0x0284
#define EDMA_EMR	0x0300	/* 64 bits */
#define EDMA_EMCR	0x0308	/* 64 bits */
#define EDMA_QEMR	0x0310
#define EDMA_QEMCR	0x0314
#define EDMA_CCERR	0x0318
#define EDMA_CCERRCLR	0x031c
#define EDMA_EEVAL	0x0320
#define EDMA_DRAE	0x0340	/* 4 x 64 bits*/
#define EDMA_QRAE	0x0380	/* 4 registers */
#define EDMA_QUEEVTENTRY	0x0400	/* 2 x 16 registers */
#define EDMA_QSTAT	0x0600	/* 2 registers */
#define EDMA_QWMTHRA	0x0620
#define EDMA_QWMTHRB	0x0624
#define EDMA_CCSTAT	0x0640

#define EDMA_M		0x1000	/* global channel registers */
#define EDMA_ECR	0x1008
#define EDMA_ECRH	0x100C
#define EDMA_SHADOW0	0x2000	/* 4 regions shadowing global channels */
#define EDMA_PARM	0x4000	/* 128 param entries */

#define PARM_OFFSET(param_no)	(EDMA_PARM + ((param_no) << 5))

#define EDMA_DCHMAP	0x0100  /* 64 registers */

/* CCCFG register */
#define GET_NUM_DMACH(x)	(x & 0x7) /* bits 0-2 */
#define GET_NUM_PAENTRY(x)	((x & 0x7000) >> 12) /* bits 12-14 */
#define GET_NUM_EVQUE(x)	((x & 0x70000) >> 16) /* bits 16-18 */
#define GET_NUM_REGN(x)		((x & 0x300000) >> 20) /* bits 20-21 */
#define CHMAP_EXIST		BIT(24)

#define EDMA_MAX_DMACH           64
#define EDMA_MAX_PARAMENTRY     512

/*****************************************************************************/

static void __iomem *edmacc_regs_base[EDMA_MAX_CC];

static inline unsigned int edma_read(unsigned ctlr, int offset)
{
	return (unsigned int)__raw_readl(edmacc_regs_base[ctlr] + offset);
}

static inline void edma_write(unsigned ctlr, int offset, int val)
{
	__raw_writel(val, edmacc_regs_base[ctlr] + offset);
}
static inline void edma_modify(unsigned ctlr, int offset, unsigned and,
		unsigned or)
{
	unsigned val = edma_read(ctlr, offset);
	val &= and;
	val |= or;
	edma_write(ctlr, offset, val);
}
static inline void edma_and(unsigned ctlr, int offset, unsigned and)
{
	unsigned val = edma_read(ctlr, offset);
	val &= and;
	edma_write(ctlr, offset, val);
}
static inline void edma_or(unsigned ctlr, int offset, unsigned or)
{
	unsigned val = edma_read(ctlr, offset);
	val |= or;
	edma_write(ctlr, offset, val);
}
static inline unsigned int edma_read_array(unsigned ctlr, int offset, int i)
{
	return edma_read(ctlr, offset + (i << 2));
}
static inline void edma_write_array(unsigned ctlr, int offset, int i,
		unsigned val)
{
	edma_write(ctlr, offset + (i << 2), val);
}
static inline void edma_modify_array(unsigned ctlr, int offset, int i,
		unsigned and, unsigned or)
{
	edma_modify(ctlr, offset + (i << 2), and, or);
}
static inline void edma_or_array(unsigned ctlr, int offset, int i, unsigned or)
{
	edma_or(ctlr, offset + (i << 2), or);
}
static inline void edma_or_array2(unsigned ctlr, int offset, int i, int j,
		unsigned or)
{
	edma_or(ctlr, offset + ((i*2 + j) << 2), or);
}
static inline void edma_write_array2(unsigned ctlr, int offset, int i, int j,
		unsigned val)
{
	edma_write(ctlr, offset + ((i*2 + j) << 2), val);
}
static inline unsigned int edma_shadow0_read(unsigned ctlr, int offset)
{
	return edma_read(ctlr, EDMA_SHADOW0 + offset);
}
static inline unsigned int edma_shadow0_read_array(unsigned ctlr, int offset,
		int i)
{
	return edma_read(ctlr, EDMA_SHADOW0 + offset + (i << 2));
}
static inline void edma_shadow0_write(unsigned ctlr, int offset, unsigned val)
{
	edma_write(ctlr, EDMA_SHADOW0 + offset, val);
}
static inline void edma_shadow0_write_array(unsigned ctlr, int offset, int i,
		unsigned val)
{
	edma_write(ctlr, EDMA_SHADOW0 + offset + (i << 2), val);
}
static inline unsigned int edma_parm_read(unsigned ctlr, int offset,
		int param_no)
{
	return edma_read(ctlr, EDMA_PARM + offset + (param_no << 5));
}
static inline void edma_parm_write(unsigned ctlr, int offset, int param_no,
		unsigned val)
{
	edma_write(ctlr, EDMA_PARM + offset + (param_no << 5), val);
}
static inline void edma_parm_modify(unsigned ctlr, int offset, int param_no,
		unsigned and, unsigned or)
{
	edma_modify(ctlr, EDMA_PARM + offset + (param_no << 5), and, or);
}
static inline void edma_parm_and(unsigned ctlr, int offset, int param_no,
		unsigned and)
{
	edma_and(ctlr, EDMA_PARM + offset + (param_no << 5), and);
}
static inline void edma_parm_or(unsigned ctlr, int offset, int param_no,
		unsigned or)
{
	edma_or(ctlr, EDMA_PARM + offset + (param_no << 5), or);
}

static inline void set_bits(int offset, int len, unsigned long *p)
{
	for (; len > 0; len--)
		set_bit(offset + (len - 1), p);
}

static inline void clear_bits(int offset, int len, unsigned long *p)
{
	for (; len > 0; len--)
		clear_bit(offset + (len - 1), p);
}

/*****************************************************************************/

/* actual number of DMA channels and slots on this silicon */
struct edma {
	/* how many dma resources of each type */
	unsigned	num_channels;
	unsigned	num_region;
	unsigned	num_slots;
	unsigned	num_tc;
	enum dma_event_q 	default_queue;

	/* list of channels with no even trigger; terminated by "-1" */
	const s8	*noevent;

	/* The edma_inuse bit for each PaRAM slot is clear unless the
	 * channel is in use ... by ARM or DSP, for QDMA, or whatever.
	 */
	DECLARE_BITMAP(edma_inuse, EDMA_MAX_PARAMENTRY);

	/* The edma_unused bit for each channel is clear unless
	 * it is not being used on this platform. It uses a bit
	 * of SOC-specific initialization code.
	 */
	DECLARE_BITMAP(edma_unused, EDMA_MAX_DMACH);

	unsigned	irq_res_start;
	unsigned	irq_res_end;

	struct dma_interrupt_data {
		void (*callback)(unsigned channel, unsigned short ch_status,
				void *data);
		void *data;
	} intr_data[EDMA_MAX_DMACH];
};

static struct edma *edma_cc[EDMA_MAX_CC];
static int arch_num_cc;

/* dummy param set used to (re)initialize parameter RAM slots */
static const struct edmacc_param dummy_paramset = {
	.link_bcntrld = 0xffff,
	.ccnt = 1,
};

static const struct of_device_id edma_of_ids[] = {
	{ .compatible = "ti,edma3", },
	{}
};

/*****************************************************************************/

static void map_dmach_queue(unsigned ctlr, unsigned ch_no,
		enum dma_event_q queue_no)
{
	int bit = (ch_no & 0x7) * 4;

	/* default to low priority queue */
	if (queue_no == EVENTQ_DEFAULT)
		queue_no = edma_cc[ctlr]->default_queue;

	queue_no &= 7;
	edma_modify_array(ctlr, EDMA_DMAQNUM, (ch_no >> 3),
			~(0x7 << bit), queue_no << bit);
}

static void __init assign_priority_to_queue(unsigned ctlr, int queue_no,
		int priority)
{
	int bit = queue_no * 4;
	edma_modify(ctlr, EDMA_QUEPRI, ~(0x7 << bit),
			((priority & 0x7) << bit));
}

/**
 * map_dmach_param - Maps channel number to param entry number
 *
 * This maps the dma channel number to param entry numberter. In
 * other words using the DMA channel mapping registers a param entry
 * can be mapped to any channel
 *
 * Callers are responsible for ensuring the channel mapping logic is
 * included in that particular EDMA variant (Eg : dm646x)
 *
 */
static void __init map_dmach_param(unsigned ctlr)
{
	int i;
	for (i = 0; i < EDMA_MAX_DMACH; i++)
		edma_write_array(ctlr, EDMA_DCHMAP , i , (i << 5));
}

static inline void
setup_dma_interrupt(unsigned lch,
	void (*callback)(unsigned channel, u16 ch_status, void *data),
	void *data)
{
	unsigned ctlr;

	ctlr = EDMA_CTLR(lch);
	lch = EDMA_CHAN_SLOT(lch);

	if (!callback)
		edma_shadow0_write_array(ctlr, SH_IECR, lch >> 5,
				BIT(lch & 0x1f));

	edma_cc[ctlr]->intr_data[lch].callback = callback;
	edma_cc[ctlr]->intr_data[lch].data = data;

	if (callback) {
		edma_shadow0_write_array(ctlr, SH_ICR, lch >> 5,
				BIT(lch & 0x1f));
		edma_shadow0_write_array(ctlr, SH_IESR, lch >> 5,
				BIT(lch & 0x1f));
	}
}

static int irq2ctlr(int irq)
{
	if (irq >= edma_cc[0]->irq_res_start && irq <= edma_cc[0]->irq_res_end)
		return 0;
	else if (irq >= edma_cc[1]->irq_res_start &&
		irq <= edma_cc[1]->irq_res_end)
		return 1;

	return -1;
}

/******************************************************************************
 *
 * DMA interrupt handler
 *
 *****************************************************************************/
static irqreturn_t dma_irq_handler(int irq, void *data)
{
	int ctlr;
	u32 sh_ier;
	u32 sh_ipr;
	u32 bank;

	ctlr = irq2ctlr(irq);
	if (ctlr < 0)
		return IRQ_NONE;

	dev_dbg(data, "dma_irq_handler\n");

	sh_ipr = edma_shadow0_read_array(ctlr, SH_IPR, 0);
	if (!sh_ipr) {
		sh_ipr = edma_shadow0_read_array(ctlr, SH_IPR, 1);
		if (!sh_ipr)
			return IRQ_NONE;
		sh_ier = edma_shadow0_read_array(ctlr, SH_IER, 1);
		bank = 1;
	} else {
		sh_ier = edma_shadow0_read_array(ctlr, SH_IER, 0);
		bank = 0;
	}

	do {
		u32 slot;
		u32 channel;

		dev_dbg(data, "IPR%d %08x\n", bank, sh_ipr);

		slot = __ffs(sh_ipr);
		sh_ipr &= ~(BIT(slot));

		if (sh_ier & BIT(slot)) {
			channel = (bank << 5) | slot;
			/* Clear the corresponding IPR bits */
			edma_shadow0_write_array(ctlr, SH_ICR, bank,
					BIT(slot));
			if (edma_cc[ctlr]->intr_data[channel].callback)
				edma_cc[ctlr]->intr_data[channel].callback(
					channel, EDMA_DMA_COMPLETE,
					edma_cc[ctlr]->intr_data[channel].data);
		}
	} while (sh_ipr);

	edma_shadow0_write(ctlr, SH_IEVAL, 1);
	return IRQ_HANDLED;
}

/******************************************************************************
 *
 * DMA error interrupt handler
 *
 *****************************************************************************/
static irqreturn_t dma_ccerr_handler(int irq, void *data)
{
	int i;
	int ctlr;
	unsigned int cnt = 0;

	ctlr = irq2ctlr(irq);
	if (ctlr < 0)
		return IRQ_NONE;

	dev_dbg(data, "dma_ccerr_handler\n");

	if ((edma_read_array(ctlr, EDMA_EMR, 0) == 0) &&
	    (edma_read_array(ctlr, EDMA_EMR, 1) == 0) &&
	    (edma_read(ctlr, EDMA_QEMR) == 0) &&
	    (edma_read(ctlr, EDMA_CCERR) == 0))
		return IRQ_NONE;

	while (1) {
		int j = -1;
		if (edma_read_array(ctlr, EDMA_EMR, 0))
			j = 0;
		else if (edma_read_array(ctlr, EDMA_EMR, 1))
			j = 1;
		if (j >= 0) {
			dev_dbg(data, "EMR%d %08x\n", j,
					edma_read_array(ctlr, EDMA_EMR, j));
			for (i = 0; i < 32; i++) {
				int k = (j << 5) + i;
				if (edma_read_array(ctlr, EDMA_EMR, j) &
							BIT(i)) {
					/* Clear the corresponding EMR bits */
					edma_write_array(ctlr, EDMA_EMCR, j,
							BIT(i));
					/* Clear any SER */
					edma_shadow0_write_array(ctlr, SH_SECR,
								j, BIT(i));
					if (edma_cc[ctlr]->intr_data[k].
								callback) {
						edma_cc[ctlr]->intr_data[k].
						callback(k,
						EDMA_DMA_CC_ERROR,
						edma_cc[ctlr]->intr_data
						[k].data);
					}
				}
			}
		} else if (edma_read(ctlr, EDMA_QEMR)) {
			dev_dbg(data, "QEMR %02x\n",
				edma_read(ctlr, EDMA_QEMR));
			for (i = 0; i < 8; i++) {
				if (edma_read(ctlr, EDMA_QEMR) & BIT(i)) {
					/* Clear the corresponding IPR bits */
					edma_write(ctlr, EDMA_QEMCR, BIT(i));
					edma_shadow0_write(ctlr, SH_QSECR,
								BIT(i));

					/* NOTE:  not reported!! */
				}
			}
		} else if (edma_read(ctlr, EDMA_CCERR)) {
			dev_dbg(data, "CCERR %08x\n",
				edma_read(ctlr, EDMA_CCERR));
			/* FIXME:  CCERR.BIT(16) ignored!  much better
			 * to just write CCERRCLR with CCERR value...
			 */
			for (i = 0; i < 8; i++) {
				if (edma_read(ctlr, EDMA_CCERR) & BIT(i)) {
					/* Clear the corresponding IPR bits */
					edma_write(ctlr, EDMA_CCERRCLR, BIT(i));

					/* NOTE:  not reported!! */
				}
			}
		}
		if ((edma_read_array(ctlr, EDMA_EMR, 0) == 0) &&
		    (edma_read_array(ctlr, EDMA_EMR, 1) == 0) &&
		    (edma_read(ctlr, EDMA_QEMR) == 0) &&
		    (edma_read(ctlr, EDMA_CCERR) == 0))
			break;
		cnt++;
		if (cnt > 10)
			break;
	}
	edma_write(ctlr, EDMA_EEVAL, 1);
	return IRQ_HANDLED;
}

static int reserve_contiguous_slots(int ctlr, unsigned int id,
				     unsigned int num_slots,
				     unsigned int start_slot)
{
	int i, j;
	unsigned int count = num_slots;
	int stop_slot = start_slot;
	DECLARE_BITMAP(tmp_inuse, EDMA_MAX_PARAMENTRY);

	for (i = start_slot; i < edma_cc[ctlr]->num_slots; ++i) {
		j = EDMA_CHAN_SLOT(i);
		if (!test_and_set_bit(j, edma_cc[ctlr]->edma_inuse)) {
			/* Record our current beginning slot */
			if (count == num_slots)
				stop_slot = i;

			count--;
			set_bit(j, tmp_inuse);

			if (count == 0)
				break;
		} else {
			clear_bit(j, tmp_inuse);

			if (id == EDMA_CONT_PARAMS_FIXED_EXACT) {
				stop_slot = i;
				break;
			} else {
				count = num_slots;
			}
		}
	}

	/*
	 * We have to clear any bits that we set
	 * if we run out parameter RAM slots, i.e we do find a set
	 * of contiguous parameter RAM slots but do not find the exact number
	 * requested as we may reach the total number of parameter RAM slots
	 */
	if (i == edma_cc[ctlr]->num_slots)
		stop_slot = i;

	j = start_slot;
	for_each_set_bit_from(j, tmp_inuse, stop_slot)
		clear_bit(j, edma_cc[ctlr]->edma_inuse);

	if (count)
		return -EBUSY;

	for (j = i - num_slots + 1; j <= i; ++j)
		memcpy_toio(edmacc_regs_base[ctlr] + PARM_OFFSET(j),
			&dummy_paramset, PARM_SIZE);

	return EDMA_CTLR_CHAN(ctlr, i - num_slots + 1);
}

static int prepare_unused_channel_list(struct device *dev, void *data)
{
	struct platform_device *pdev = to_platform_device(dev);
	int i, count, ctlr;
	struct of_phandle_args  dma_spec;

	if (dev->of_node) {
		count = of_property_count_strings(dev->of_node, "dma-names");
		if (count < 0)
			return 0;
		for (i = 0; i < count; i++) {
			if (of_parse_phandle_with_args(dev->of_node, "dmas",
						       "#dma-cells", i,
						       &dma_spec))
				continue;

			if (!of_match_node(edma_of_ids, dma_spec.np)) {
				of_node_put(dma_spec.np);
				continue;
			}

			clear_bit(EDMA_CHAN_SLOT(dma_spec.args[0]),
				  edma_cc[0]->edma_unused);
			of_node_put(dma_spec.np);
		}
		return 0;
	}

	/* For non-OF case */
	for (i = 0; i < pdev->num_resources; i++) {
		if ((pdev->resource[i].flags & IORESOURCE_DMA) &&
				(int)pdev->resource[i].start >= 0) {
			ctlr = EDMA_CTLR(pdev->resource[i].start);
			clear_bit(EDMA_CHAN_SLOT(pdev->resource[i].start),
				  edma_cc[ctlr]->edma_unused);
		}
	}

	return 0;
}

/*-----------------------------------------------------------------------*/

static bool unused_chan_list_done;

/* Resource alloc/free:  dma channels, parameter RAM slots */

/**
 * edma_alloc_channel - allocate DMA channel and paired parameter RAM
 * @channel: specific channel to allocate; negative for "any unmapped channel"
 * @callback: optional; to be issued on DMA completion or errors
 * @data: passed to callback
 * @eventq_no: an EVENTQ_* constant, used to choose which Transfer
 *	Controller (TC) executes requests using this channel.  Use
 *	EVENTQ_DEFAULT unless you really need a high priority queue.
 *
 * This allocates a DMA channel and its associated parameter RAM slot.
 * The parameter RAM is initialized to hold a dummy transfer.
 *
 * Normal use is to pass a specific channel number as @channel, to make
 * use of hardware events mapped to that channel.  When the channel will
 * be used only for software triggering or event chaining, channels not
 * mapped to hardware events (or mapped to unused events) are preferable.
 *
 * DMA transfers start from a channel using edma_start(), or by
 * chaining.  When the transfer described in that channel's parameter RAM
 * slot completes, that slot's data may be reloaded through a link.
 *
 * DMA errors are only reported to the @callback associated with the
 * channel driving that transfer, but transfer completion callbacks can
 * be sent to another channel under control of the TCC field in
 * the option word of the transfer's parameter RAM set.  Drivers must not
 * use DMA transfer completion callbacks for channels they did not allocate.
 * (The same applies to TCC codes used in transfer chaining.)
 *
 * Returns the number of the channel, else negative errno.
 */
int edma_alloc_channel(int channel,
		void (*callback)(unsigned channel, u16 ch_status, void *data),
		void *data,
		enum dma_event_q eventq_no)
{
	unsigned i, done = 0, ctlr = 0;
	int ret = 0;

	if (!unused_chan_list_done) {
		/*
		 * Scan all the platform devices to find out the EDMA channels
		 * used and clear them in the unused list, making the rest
		 * available for ARM usage.
		 */
		ret = bus_for_each_dev(&platform_bus_type, NULL, NULL,
				prepare_unused_channel_list);
		if (ret < 0)
			return ret;

		unused_chan_list_done = true;
	}

	if (channel >= 0) {
		ctlr = EDMA_CTLR(channel);
		channel = EDMA_CHAN_SLOT(channel);
	}

	if (channel < 0) {
		for (i = 0; i < arch_num_cc; i++) {
			channel = 0;
			for (;;) {
				channel = find_next_bit(edma_cc[i]->edma_unused,
						edma_cc[i]->num_channels,
						channel);
				if (channel == edma_cc[i]->num_channels)
					break;
				if (!test_and_set_bit(channel,
						edma_cc[i]->edma_inuse)) {
					done = 1;
					ctlr = i;
					break;
				}
				channel++;
			}
			if (done)
				break;
		}
		if (!done)
			return -ENOMEM;
	} else if (channel >= edma_cc[ctlr]->num_channels) {
		return -EINVAL;
	} else if (test_and_set_bit(channel, edma_cc[ctlr]->edma_inuse)) {
		return -EBUSY;
	}

	/* ensure access through shadow region 0 */
	edma_or_array2(ctlr, EDMA_DRAE, 0, channel >> 5, BIT(channel & 0x1f));

	/* ensure no events are pending */
	edma_stop(EDMA_CTLR_CHAN(ctlr, channel));
	memcpy_toio(edmacc_regs_base[ctlr] + PARM_OFFSET(channel),
			&dummy_paramset, PARM_SIZE);

	if (callback)
		setup_dma_interrupt(EDMA_CTLR_CHAN(ctlr, channel),
					callback, data);

	map_dmach_queue(ctlr, channel, eventq_no);

	return EDMA_CTLR_CHAN(ctlr, channel);
}
EXPORT_SYMBOL(edma_alloc_channel);


/**
 * edma_free_channel - deallocate DMA channel
 * @channel: dma channel returned from edma_alloc_channel()
 *
 * This deallocates the DMA channel and associated parameter RAM slot
 * allocated by edma_alloc_channel().
 *
 * Callers are responsible for ensuring the channel is inactive, and
 * will not be reactivated by linking, chaining, or software calls to
 * edma_start().
 */
void edma_free_channel(unsigned channel)
{
	unsigned ctlr;

	ctlr = EDMA_CTLR(channel);
	channel = EDMA_CHAN_SLOT(channel);

	if (channel >= edma_cc[ctlr]->num_channels)
		return;

	setup_dma_interrupt(channel, NULL, NULL);
	/* REVISIT should probably take out of shadow region 0 */

	memcpy_toio(edmacc_regs_base[ctlr] + PARM_OFFSET(channel),
			&dummy_paramset, PARM_SIZE);
	clear_bit(channel, edma_cc[ctlr]->edma_inuse);
}
EXPORT_SYMBOL(edma_free_channel);

/**
 * edma_alloc_slot - allocate DMA parameter RAM
 * @slot: specific slot to allocate; negative for "any unused slot"
 *
 * This allocates a parameter RAM slot, initializing it to hold a
 * dummy transfer.  Slots allocated using this routine have not been
 * mapped to a hardware DMA channel, and will normally be used by
 * linking to them from a slot associated with a DMA channel.
 *
 * Normal use is to pass EDMA_SLOT_ANY as the @slot, but specific
 * slots may be allocated on behalf of DSP firmware.
 *
 * Returns the number of the slot, else negative errno.
 */
int edma_alloc_slot(unsigned ctlr, int slot)
{
	if (!edma_cc[ctlr])
		return -EINVAL;

	if (slot >= 0)
		slot = EDMA_CHAN_SLOT(slot);

	if (slot < 0) {
		slot = edma_cc[ctlr]->num_channels;
		for (;;) {
			slot = find_next_zero_bit(edma_cc[ctlr]->edma_inuse,
					edma_cc[ctlr]->num_slots, slot);
			if (slot == edma_cc[ctlr]->num_slots)
				return -ENOMEM;
			if (!test_and_set_bit(slot, edma_cc[ctlr]->edma_inuse))
				break;
		}
	} else if (slot < edma_cc[ctlr]->num_channels ||
			slot >= edma_cc[ctlr]->num_slots) {
		return -EINVAL;
	} else if (test_and_set_bit(slot, edma_cc[ctlr]->edma_inuse)) {
		return -EBUSY;
	}

	memcpy_toio(edmacc_regs_base[ctlr] + PARM_OFFSET(slot),
			&dummy_paramset, PARM_SIZE);

	return EDMA_CTLR_CHAN(ctlr, slot);
}
EXPORT_SYMBOL(edma_alloc_slot);

/**
 * edma_free_slot - deallocate DMA parameter RAM
 * @slot: parameter RAM slot returned from edma_alloc_slot()
 *
 * This deallocates the parameter RAM slot allocated by edma_alloc_slot().
 * Callers are responsible for ensuring the slot is inactive, and will
 * not be activated.
 */
void edma_free_slot(unsigned slot)
{
	unsigned ctlr;

	ctlr = EDMA_CTLR(slot);
	slot = EDMA_CHAN_SLOT(slot);

	if (slot < edma_cc[ctlr]->num_channels ||
		slot >= edma_cc[ctlr]->num_slots)
		return;

	memcpy_toio(edmacc_regs_base[ctlr] + PARM_OFFSET(slot),
			&dummy_paramset, PARM_SIZE);
	clear_bit(slot, edma_cc[ctlr]->edma_inuse);
}
EXPORT_SYMBOL(edma_free_slot);


/**
 * edma_alloc_cont_slots- alloc contiguous parameter RAM slots
 * The API will return the starting point of a set of
 * contiguous parameter RAM slots that have been requested
 *
 * @id: can only be EDMA_CONT_PARAMS_ANY or EDMA_CONT_PARAMS_FIXED_EXACT
 * or EDMA_CONT_PARAMS_FIXED_NOT_EXACT
 * @count: number of contiguous Paramter RAM slots
 * @slot  - the start value of Parameter RAM slot that should be passed if id
 * is EDMA_CONT_PARAMS_FIXED_EXACT or EDMA_CONT_PARAMS_FIXED_NOT_EXACT
 *
 * If id is EDMA_CONT_PARAMS_ANY then the API starts looking for a set of
 * contiguous Parameter RAM slots from parameter RAM 64 in the case of
 * DaVinci SOCs and 32 in the case of DA8xx SOCs.
 *
 * If id is EDMA_CONT_PARAMS_FIXED_EXACT then the API starts looking for a
 * set of contiguous parameter RAM slots from the "slot" that is passed as an
 * argument to the API.
 *
 * If id is EDMA_CONT_PARAMS_FIXED_NOT_EXACT then the API initially tries
 * starts looking for a set of contiguous parameter RAMs from the "slot"
 * that is passed as an argument to the API. On failure the API will try to
 * find a set of contiguous Parameter RAM slots from the remaining Parameter
 * RAM slots
 */
int edma_alloc_cont_slots(unsigned ctlr, unsigned int id, int slot, int count)
{
	/*
	 * The start slot requested should be greater than
	 * the number of channels and lesser than the total number
	 * of slots
	 */
	if ((id != EDMA_CONT_PARAMS_ANY) &&
		(slot < edma_cc[ctlr]->num_channels ||
		slot >= edma_cc[ctlr]->num_slots))
		return -EINVAL;

	/*
	 * The number of parameter RAM slots requested cannot be less than 1
	 * and cannot be more than the number of slots minus the number of
	 * channels
	 */
	if (count < 1 || count >
		(edma_cc[ctlr]->num_slots - edma_cc[ctlr]->num_channels))
		return -EINVAL;

	switch (id) {
	case EDMA_CONT_PARAMS_ANY:
		return reserve_contiguous_slots(ctlr, id, count,
						 edma_cc[ctlr]->num_channels);
	case EDMA_CONT_PARAMS_FIXED_EXACT:
	case EDMA_CONT_PARAMS_FIXED_NOT_EXACT:
		return reserve_contiguous_slots(ctlr, id, count, slot);
	default:
		return -EINVAL;
	}

}
EXPORT_SYMBOL(edma_alloc_cont_slots);

/**
 * edma_free_cont_slots - deallocate DMA parameter RAM slots
 * @slot: first parameter RAM of a set of parameter RAM slots to be freed
 * @count: the number of contiguous parameter RAM slots to be freed
 *
 * This deallocates the parameter RAM slots allocated by
 * edma_alloc_cont_slots.
 * Callers/applications need to keep track of sets of contiguous
 * parameter RAM slots that have been allocated using the edma_alloc_cont_slots
 * API.
 * Callers are responsible for ensuring the slots are inactive, and will
 * not be activated.
 */
int edma_free_cont_slots(unsigned slot, int count)
{
	unsigned ctlr, slot_to_free;
	int i;

	ctlr = EDMA_CTLR(slot);
	slot = EDMA_CHAN_SLOT(slot);

	if (slot < edma_cc[ctlr]->num_channels ||
		slot >= edma_cc[ctlr]->num_slots ||
		count < 1)
		return -EINVAL;

	for (i = slot; i < slot + count; ++i) {
		ctlr = EDMA_CTLR(i);
		slot_to_free = EDMA_CHAN_SLOT(i);

		memcpy_toio(edmacc_regs_base[ctlr] + PARM_OFFSET(slot_to_free),
			&dummy_paramset, PARM_SIZE);
		clear_bit(slot_to_free, edma_cc[ctlr]->edma_inuse);
	}

	return 0;
}
EXPORT_SYMBOL(edma_free_cont_slots);

/*-----------------------------------------------------------------------*/

/* Parameter RAM operations (i) -- read/write partial slots */

/**
 * edma_set_src - set initial DMA source address in parameter RAM slot
 * @slot: parameter RAM slot being configured
 * @src_port: physical address of source (memory, controller FIFO, etc)
 * @addressMode: INCR, except in very rare cases
 * @fifoWidth: ignored unless @addressMode is FIFO, else specifies the
 *	width to use when addressing the fifo (e.g. W8BIT, W32BIT)
 *
 * Note that the source address is modified during the DMA transfer
 * according to edma_set_src_index().
 */
void edma_set_src(unsigned slot, dma_addr_t src_port,
				enum address_mode mode, enum fifo_width width)
{
	unsigned ctlr;

	ctlr = EDMA_CTLR(slot);
	slot = EDMA_CHAN_SLOT(slot);

	if (slot < edma_cc[ctlr]->num_slots) {
		unsigned int i = edma_parm_read(ctlr, PARM_OPT, slot);

		if (mode) {
			/* set SAM and program FWID */
			i = (i & ~(EDMA_FWID)) | (SAM | ((width & 0x7) << 8));
		} else {
			/* clear SAM */
			i &= ~SAM;
		}
		edma_parm_write(ctlr, PARM_OPT, slot, i);

		/* set the source port address
		   in source register of param structure */
		edma_parm_write(ctlr, PARM_SRC, slot, src_port);
	}
}
EXPORT_SYMBOL(edma_set_src);

/**
 * edma_set_dest - set initial DMA destination address in parameter RAM slot
 * @slot: parameter RAM slot being configured
 * @dest_port: physical address of destination (memory, controller FIFO, etc)
 * @addressMode: INCR, except in very rare cases
 * @fifoWidth: ignored unless @addressMode is FIFO, else specifies the
 *	width to use when addressing the fifo (e.g. W8BIT, W32BIT)
 *
 * Note that the destination address is modified during the DMA transfer
 * according to edma_set_dest_index().
 */
void edma_set_dest(unsigned slot, dma_addr_t dest_port,
				 enum address_mode mode, enum fifo_width width)
{
	unsigned ctlr;

	ctlr = EDMA_CTLR(slot);
	slot = EDMA_CHAN_SLOT(slot);

	if (slot < edma_cc[ctlr]->num_slots) {
		unsigned int i = edma_parm_read(ctlr, PARM_OPT, slot);

		if (mode) {
			/* set DAM and program FWID */
			i = (i & ~(EDMA_FWID)) | (DAM | ((width & 0x7) << 8));
		} else {
			/* clear DAM */
			i &= ~DAM;
		}
		edma_parm_write(ctlr, PARM_OPT, slot, i);
		/* set the destination port address
		   in dest register of param structure */
		edma_parm_write(ctlr, PARM_DST, slot, dest_port);
	}
}
EXPORT_SYMBOL(edma_set_dest);

/**
 * edma_get_position - returns the current transfer point
 * @slot: parameter RAM slot being examined
 * @dst:  true selects the dest position, false the source
 *
 * Returns the position of the current active slot
 */
dma_addr_t edma_get_position(unsigned slot, bool dst)
{
	u32 offs, ctlr = EDMA_CTLR(slot);

	slot = EDMA_CHAN_SLOT(slot);

	offs = PARM_OFFSET(slot);
	offs += dst ? PARM_DST : PARM_SRC;

	return edma_read(ctlr, offs);
}

/**
 * edma_set_src_index - configure DMA source address indexing
 * @slot: parameter RAM slot being configured
 * @src_bidx: byte offset between source arrays in a frame
 * @src_cidx: byte offset between source frames in a block
 *
 * Offsets are specified to support either contiguous or discontiguous
 * memory transfers, or repeated access to a hardware register, as needed.
 * When accessing hardware registers, both offsets are normally zero.
 */
void edma_set_src_index(unsigned slot, s16 src_bidx, s16 src_cidx)
{
	unsigned ctlr;

	ctlr = EDMA_CTLR(slot);
	slot = EDMA_CHAN_SLOT(slot);

	if (slot < edma_cc[ctlr]->num_slots) {
		edma_parm_modify(ctlr, PARM_SRC_DST_BIDX, slot,
				0xffff0000, src_bidx);
		edma_parm_modify(ctlr, PARM_SRC_DST_CIDX, slot,
				0xffff0000, src_cidx);
	}
}
EXPORT_SYMBOL(edma_set_src_index);

/**
 * edma_set_dest_index - configure DMA destination address indexing
 * @slot: parameter RAM slot being configured
 * @dest_bidx: byte offset between destination arrays in a frame
 * @dest_cidx: byte offset between destination frames in a block
 *
 * Offsets are specified to support either contiguous or discontiguous
 * memory transfers, or repeated access to a hardware register, as needed.
 * When accessing hardware registers, both offsets are normally zero.
 */
void edma_set_dest_index(unsigned slot, s16 dest_bidx, s16 dest_cidx)
{
	unsigned ctlr;

	ctlr = EDMA_CTLR(slot);
	slot = EDMA_CHAN_SLOT(slot);

	if (slot < edma_cc[ctlr]->num_slots) {
		edma_parm_modify(ctlr, PARM_SRC_DST_BIDX, slot,
				0x0000ffff, dest_bidx << 16);
		edma_parm_modify(ctlr, PARM_SRC_DST_CIDX, slot,
				0x0000ffff, dest_cidx << 16);
	}
}
EXPORT_SYMBOL(edma_set_dest_index);

/**
 * edma_set_transfer_params - configure DMA transfer parameters
 * @slot: parameter RAM slot being configured
 * @acnt: how many bytes per array (at least one)
 * @bcnt: how many arrays per frame (at least one)
 * @ccnt: how many frames per block (at least one)
 * @bcnt_rld: used only for A-Synchronized transfers; this specifies
 *	the value to reload into bcnt when it decrements to zero
 * @sync_mode: ASYNC or ABSYNC
 *
 * See the EDMA3 documentation to understand how to configure and link
 * transfers using the fields in PaRAM slots.  If you are not doing it
 * all at once with edma_write_slot(), you will use this routine
 * plus two calls each for source and destination, setting the initial
 * address and saying how to index that address.
 *
 * An example of an A-Synchronized transfer is a serial link using a
 * single word shift register.  In that case, @acnt would be equal to
 * that word size; the serial controller issues a DMA synchronization
 * event to transfer each word, and memory access by the DMA transfer
 * controller will be word-at-a-time.
 *
 * An example of an AB-Synchronized transfer is a device using a FIFO.
 * In that case, @acnt equals the FIFO width and @bcnt equals its depth.
 * The controller with the FIFO issues DMA synchronization events when
 * the FIFO threshold is reached, and the DMA transfer controller will
 * transfer one frame to (or from) the FIFO.  It will probably use
 * efficient burst modes to access memory.
 */
void edma_set_transfer_params(unsigned slot,
		u16 acnt, u16 bcnt, u16 ccnt,
		u16 bcnt_rld, enum sync_dimension sync_mode)
{
	unsigned ctlr;

	ctlr = EDMA_CTLR(slot);
	slot = EDMA_CHAN_SLOT(slot);

	if (slot < edma_cc[ctlr]->num_slots) {
		edma_parm_modify(ctlr, PARM_LINK_BCNTRLD, slot,
				0x0000ffff, bcnt_rld << 16);
		if (sync_mode == ASYNC)
			edma_parm_and(ctlr, PARM_OPT, slot, ~SYNCDIM);
		else
			edma_parm_or(ctlr, PARM_OPT, slot, SYNCDIM);
		/* Set the acount, bcount, ccount registers */
		edma_parm_write(ctlr, PARM_A_B_CNT, slot, (bcnt << 16) | acnt);
		edma_parm_write(ctlr, PARM_CCNT, slot, ccnt);
	}
}
EXPORT_SYMBOL(edma_set_transfer_params);

/**
 * edma_link - link one parameter RAM slot to another
 * @from: parameter RAM slot originating the link
 * @to: parameter RAM slot which is the link target
 *
 * The originating slot should not be part of any active DMA transfer.
 */
void edma_link(unsigned from, unsigned to)
{
	unsigned ctlr_from, ctlr_to;

	ctlr_from = EDMA_CTLR(from);
	from = EDMA_CHAN_SLOT(from);
	ctlr_to = EDMA_CTLR(to);
	to = EDMA_CHAN_SLOT(to);

	if (from >= edma_cc[ctlr_from]->num_slots)
		return;
	if (to >= edma_cc[ctlr_to]->num_slots)
		return;
	edma_parm_modify(ctlr_from, PARM_LINK_BCNTRLD, from, 0xffff0000,
				PARM_OFFSET(to));
}
EXPORT_SYMBOL(edma_link);

/**
 * edma_unlink - cut link from one parameter RAM slot
 * @from: parameter RAM slot originating the link
 *
 * The originating slot should not be part of any active DMA transfer.
 * Its link is set to 0xffff.
 */
void edma_unlink(unsigned from)
{
	unsigned ctlr;

	ctlr = EDMA_CTLR(from);
	from = EDMA_CHAN_SLOT(from);

	if (from >= edma_cc[ctlr]->num_slots)
		return;
	edma_parm_or(ctlr, PARM_LINK_BCNTRLD, from, 0xffff);
}
EXPORT_SYMBOL(edma_unlink);

/*-----------------------------------------------------------------------*/

/* Parameter RAM operations (ii) -- read/write whole parameter sets */

/**
 * edma_write_slot - write parameter RAM data for slot
 * @slot: number of parameter RAM slot being modified
 * @param: data to be written into parameter RAM slot
 *
 * Use this to assign all parameters of a transfer at once.  This
 * allows more efficient setup of transfers than issuing multiple
 * calls to set up those parameters in small pieces, and provides
 * complete control over all transfer options.
 */
void edma_write_slot(unsigned slot, const struct edmacc_param *param)
{
	unsigned ctlr;

	ctlr = EDMA_CTLR(slot);
	slot = EDMA_CHAN_SLOT(slot);

	if (slot >= edma_cc[ctlr]->num_slots)
		return;
	memcpy_toio(edmacc_regs_base[ctlr] + PARM_OFFSET(slot), param,
			PARM_SIZE);
}
EXPORT_SYMBOL(edma_write_slot);

/**
 * edma_read_slot - read parameter RAM data from slot
 * @slot: number of parameter RAM slot being copied
 * @param: where to store copy of parameter RAM data
 *
 * Use this to read data from a parameter RAM slot, perhaps to
 * save them as a template for later reuse.
 */
void edma_read_slot(unsigned slot, struct edmacc_param *param)
{
	unsigned ctlr;

	ctlr = EDMA_CTLR(slot);
	slot = EDMA_CHAN_SLOT(slot);

	if (slot >= edma_cc[ctlr]->num_slots)
		return;
	memcpy_fromio(param, edmacc_regs_base[ctlr] + PARM_OFFSET(slot),
			PARM_SIZE);
}
EXPORT_SYMBOL(edma_read_slot);

/*-----------------------------------------------------------------------*/

/* Various EDMA channel control operations */

/**
 * edma_pause - pause dma on a channel
 * @channel: on which edma_start() has been called
 *
 * This temporarily disables EDMA hardware events on the specified channel,
 * preventing them from triggering new transfers on its behalf
 */
void edma_pause(unsigned channel)
{
	unsigned ctlr;

	ctlr = EDMA_CTLR(channel);
	channel = EDMA_CHAN_SLOT(channel);

	if (channel < edma_cc[ctlr]->num_channels) {
		unsigned int mask = BIT(channel & 0x1f);

		edma_shadow0_write_array(ctlr, SH_EECR, channel >> 5, mask);
	}
}
EXPORT_SYMBOL(edma_pause);

/**
 * edma_resume - resumes dma on a paused channel
 * @channel: on which edma_pause() has been called
 *
 * This re-enables EDMA hardware events on the specified channel.
 */
void edma_resume(unsigned channel)
{
	unsigned ctlr;

	ctlr = EDMA_CTLR(channel);
	channel = EDMA_CHAN_SLOT(channel);

	if (channel < edma_cc[ctlr]->num_channels) {
		unsigned int mask = BIT(channel & 0x1f);

		edma_shadow0_write_array(ctlr, SH_EESR, channel >> 5, mask);
	}
}
EXPORT_SYMBOL(edma_resume);

int edma_trigger_channel(unsigned channel)
{
	unsigned ctlr;
	unsigned int mask;

	ctlr = EDMA_CTLR(channel);
	channel = EDMA_CHAN_SLOT(channel);
	mask = BIT(channel & 0x1f);

	edma_shadow0_write_array(ctlr, SH_ESR, (channel >> 5), mask);

	pr_debug("EDMA: ESR%d %08x\n", (channel >> 5),
		 edma_shadow0_read_array(ctlr, SH_ESR, (channel >> 5)));
	return 0;
}
EXPORT_SYMBOL(edma_trigger_channel);

/**
 * edma_start - start dma on a channel
 * @channel: channel being activated
 *
 * Channels with event associations will be triggered by their hardware
 * events, and channels without such associations will be triggered by
 * software.  (At this writing there is no interface for using software
 * triggers except with channels that don't support hardware triggers.)
 *
 * Returns zero on success, else negative errno.
 */
int edma_start(unsigned channel)
{
	unsigned ctlr;

	ctlr = EDMA_CTLR(channel);
	channel = EDMA_CHAN_SLOT(channel);

	if (channel < edma_cc[ctlr]->num_channels) {
		int j = channel >> 5;
		unsigned int mask = BIT(channel & 0x1f);

		/* EDMA channels without event association */
		if (test_bit(channel, edma_cc[ctlr]->edma_unused)) {
			pr_debug("EDMA: ESR%d %08x\n", j,
				edma_shadow0_read_array(ctlr, SH_ESR, j));
			edma_shadow0_write_array(ctlr, SH_ESR, j, mask);
			return 0;
		}

		/* EDMA channel with event association */
		pr_debug("EDMA: ER%d %08x\n", j,
			edma_shadow0_read_array(ctlr, SH_ER, j));
		/* Clear any pending event or error */
		edma_write_array(ctlr, EDMA_ECR, j, mask);
		edma_write_array(ctlr, EDMA_EMCR, j, mask);
		/* Clear any SER */
		edma_shadow0_write_array(ctlr, SH_SECR, j, mask);
		edma_shadow0_write_array(ctlr, SH_EESR, j, mask);
		pr_debug("EDMA: EER%d %08x\n", j,
			edma_shadow0_read_array(ctlr, SH_EER, j));
		return 0;
	}

	return -EINVAL;
}
EXPORT_SYMBOL(edma_start);

/**
 * edma_stop - stops dma on the channel passed
 * @channel: channel being deactivated
 *
 * When @lch is a channel, any active transfer is paused and
 * all pending hardware events are cleared.  The current transfer
 * may not be resumed, and the channel's Parameter RAM should be
 * reinitialized before being reused.
 */
void edma_stop(unsigned channel)
{
	unsigned ctlr;

	ctlr = EDMA_CTLR(channel);
	channel = EDMA_CHAN_SLOT(channel);

	if (channel < edma_cc[ctlr]->num_channels) {
		int j = channel >> 5;
		unsigned int mask = BIT(channel & 0x1f);

		edma_shadow0_write_array(ctlr, SH_EECR, j, mask);
		edma_shadow0_write_array(ctlr, SH_ECR, j, mask);
		edma_shadow0_write_array(ctlr, SH_SECR, j, mask);
		edma_write_array(ctlr, EDMA_EMCR, j, mask);

		pr_debug("EDMA: EER%d %08x\n", j,
				edma_shadow0_read_array(ctlr, SH_EER, j));

		/* REVISIT:  consider guarding against inappropriate event
		 * chaining by overwriting with dummy_paramset.
		 */
	}
}
EXPORT_SYMBOL(edma_stop);

/******************************************************************************
 *
 * It cleans ParamEntry qand bring back EDMA to initial state if media has
 * been removed before EDMA has finished.It is usedful for removable media.
 * Arguments:
 *      ch_no     - channel no
 *
 * Return: zero on success, or corresponding error no on failure
 *
 * FIXME this should not be needed ... edma_stop() should suffice.
 *
 *****************************************************************************/

void edma_clean_channel(unsigned channel)
{
	unsigned ctlr;

	ctlr = EDMA_CTLR(channel);
	channel = EDMA_CHAN_SLOT(channel);

	if (channel < edma_cc[ctlr]->num_channels) {
		int j = (channel >> 5);
		unsigned int mask = BIT(channel & 0x1f);

		pr_debug("EDMA: EMR%d %08x\n", j,
				edma_read_array(ctlr, EDMA_EMR, j));
		edma_shadow0_write_array(ctlr, SH_ECR, j, mask);
		/* Clear the corresponding EMR bits */
		edma_write_array(ctlr, EDMA_EMCR, j, mask);
		/* Clear any SER */
		edma_shadow0_write_array(ctlr, SH_SECR, j, mask);
		edma_write(ctlr, EDMA_CCERRCLR, BIT(16) | BIT(1) | BIT(0));
	}
}
EXPORT_SYMBOL(edma_clean_channel);

/*
 * edma_clear_event - clear an outstanding event on the DMA channel
 * Arguments:
 *	channel - channel number
 */
void edma_clear_event(unsigned channel)
{
	unsigned ctlr;

	ctlr = EDMA_CTLR(channel);
	channel = EDMA_CHAN_SLOT(channel);

	if (channel >= edma_cc[ctlr]->num_channels)
		return;
	if (channel < 32)
		edma_write(ctlr, EDMA_ECR, BIT(channel));
	else
		edma_write(ctlr, EDMA_ECRH, BIT(channel - 32));
}
EXPORT_SYMBOL(edma_clear_event);

<<<<<<< HEAD
#if IS_ENABLED(CONFIG_OF) && IS_ENABLED(CONFIG_DMADEVICES)

static int edma_xbar_event_map(struct device *dev, struct device_node *node,
			       struct edma_soc_info *pdata, size_t sz)
{
=======
static int edma_setup_from_hw(struct device *dev, struct edma_soc_info *pdata,
			      struct edma *edma_cc)
{
	int i;
	u32 value, cccfg;
	s8 (*queue_priority_map)[2];

	/* Decode the eDMA3 configuration from CCCFG register */
	cccfg = edma_read(0, EDMA_CCCFG);

	value = GET_NUM_REGN(cccfg);
	edma_cc->num_region = BIT(value);

	value = GET_NUM_DMACH(cccfg);
	edma_cc->num_channels = BIT(value + 1);

	value = GET_NUM_PAENTRY(cccfg);
	edma_cc->num_slots = BIT(value + 4);

	value = GET_NUM_EVQUE(cccfg);
	edma_cc->num_tc = value + 1;

	dev_dbg(dev, "eDMA3 HW configuration (cccfg: 0x%08x):\n", cccfg);
	dev_dbg(dev, "num_region: %u\n", edma_cc->num_region);
	dev_dbg(dev, "num_channel: %u\n", edma_cc->num_channels);
	dev_dbg(dev, "num_slot: %u\n", edma_cc->num_slots);
	dev_dbg(dev, "num_tc: %u\n", edma_cc->num_tc);

	/* Nothing need to be done if queue priority is provided */
	if (pdata->queue_priority_mapping)
		return 0;

	/*
	 * Configure TC/queue priority as follows:
	 * Q0 - priority 0
	 * Q1 - priority 1
	 * Q2 - priority 2
	 * ...
	 * The meaning of priority numbers: 0 highest priority, 7 lowest
	 * priority. So Q0 is the highest priority queue and the last queue has
	 * the lowest priority.
	 */
	queue_priority_map = devm_kzalloc(dev,
					  (edma_cc->num_tc + 1) * sizeof(s8),
					  GFP_KERNEL);
	if (!queue_priority_map)
		return -ENOMEM;

	for (i = 0; i < edma_cc->num_tc; i++) {
		queue_priority_map[i][0] = i;
		queue_priority_map[i][1] = i;
	}
	queue_priority_map[i][0] = -1;
	queue_priority_map[i][1] = -1;

	pdata->queue_priority_mapping = queue_priority_map;
	pdata->default_queue = 0;

	return 0;
}

#if IS_ENABLED(CONFIG_OF) && IS_ENABLED(CONFIG_DMADEVICES)

static int edma_xbar_event_map(struct device *dev, struct device_node *node,
			       struct edma_soc_info *pdata, size_t sz)
{
>>>>>>> 45e70b7d
	const char pname[] = "ti,edma-xbar-event-map";
	struct resource res;
	void __iomem *xbar;
	s16 (*xbar_chans)[2];
	size_t nelm = sz / sizeof(s16);
	u32 shift, offset, mux;
	int ret, i;

	xbar_chans = devm_kzalloc(dev, (nelm + 2) * sizeof(s16), GFP_KERNEL);
	if (!xbar_chans)
		return -ENOMEM;

	ret = of_address_to_resource(node, 1, &res);
	if (ret)
		return -ENOMEM;

	xbar = devm_ioremap(dev, res.start, resource_size(&res));
	if (!xbar)
		return -ENOMEM;

	ret = of_property_read_u16_array(node, pname, (u16 *)xbar_chans, nelm);
	if (ret)
		return -EIO;

	/* Invalidate last entry for the other user of this mess */
	nelm >>= 1;
	xbar_chans[nelm][0] = xbar_chans[nelm][1] = -1;

	for (i = 0; i < nelm; i++) {
		shift = (xbar_chans[i][1] & 0x03) << 3;
		offset = xbar_chans[i][1] & 0xfffffffc;
		mux = readl(xbar + offset);
		mux &= ~(0xff << shift);
		mux |= xbar_chans[i][0] << shift;
		writel(mux, (xbar + offset));
	}

	pdata->xbar_chans = (const s16 (*)[2]) xbar_chans;
	return 0;
}

static int edma_of_parse_dt(struct device *dev,
			    struct device_node *node,
			    struct edma_soc_info *pdata)
{
	int ret = 0;
	struct property *prop;
	size_t sz;
	struct edma_rsv_info *rsv_info;

	rsv_info = devm_kzalloc(dev, sizeof(struct edma_rsv_info), GFP_KERNEL);
	if (!rsv_info)
		return -ENOMEM;
	pdata->rsv = rsv_info;

	prop = of_find_property(node, "ti,edma-xbar-event-map", &sz);
	if (prop)
		ret = edma_xbar_event_map(dev, node, pdata, sz);

	return ret;
}

static struct of_dma_filter_info edma_filter_info = {
	.filter_fn = edma_filter_fn,
};

static struct edma_soc_info *edma_setup_info_from_dt(struct device *dev,
						      struct device_node *node)
{
	struct edma_soc_info *info;
	int ret;

	info = devm_kzalloc(dev, sizeof(struct edma_soc_info), GFP_KERNEL);
	if (!info)
		return ERR_PTR(-ENOMEM);

	ret = edma_of_parse_dt(dev, node, info);
	if (ret)
		return ERR_PTR(ret);

	dma_cap_set(DMA_SLAVE, edma_filter_info.dma_cap);
	dma_cap_set(DMA_CYCLIC, edma_filter_info.dma_cap);
	of_dma_controller_register(dev->of_node, of_dma_simple_xlate,
				   &edma_filter_info);

	return info;
}
#else
static struct edma_soc_info *edma_setup_info_from_dt(struct device *dev,
						      struct device_node *node)
{
	return ERR_PTR(-ENOSYS);
}
#endif

static int edma_probe(struct platform_device *pdev)
{
	struct edma_soc_info	**info = pdev->dev.platform_data;
	struct edma_soc_info    *ninfo[EDMA_MAX_CC] = {NULL};
	s8		(*queue_priority_mapping)[2];
	int			i, j, off, ln, found = 0;
	int			status = -1;
	const s16		(*rsv_chans)[2];
	const s16		(*rsv_slots)[2];
	const s16		(*xbar_chans)[2];
	int			irq[EDMA_MAX_CC] = {0, 0};
	int			err_irq[EDMA_MAX_CC] = {0, 0};
	struct resource		*r[EDMA_MAX_CC] = {NULL};
	struct resource		res[EDMA_MAX_CC];
	char			res_name[10];
	struct device_node	*node = pdev->dev.of_node;
	struct device		*dev = &pdev->dev;
	int			ret;

	if (node) {
		/* Check if this is a second instance registered */
		if (arch_num_cc) {
			dev_err(dev, "only one EDMA instance is supported via DT\n");
			return -ENODEV;
		}

		ninfo[0] = edma_setup_info_from_dt(dev, node);
		if (IS_ERR(ninfo[0])) {
			dev_err(dev, "failed to get DT data\n");
			return PTR_ERR(ninfo[0]);
		}

		info = ninfo;
	}

	if (!info)
		return -ENODEV;

	pm_runtime_enable(dev);
	ret = pm_runtime_get_sync(dev);
	if (ret < 0) {
		dev_err(dev, "pm_runtime_get_sync() failed\n");
		return ret;
	}

	for (j = 0; j < EDMA_MAX_CC; j++) {
		if (!info[j]) {
			if (!found)
				return -ENODEV;
			break;
		}
		if (node) {
			ret = of_address_to_resource(node, j, &res[j]);
			if (!ret)
				r[j] = &res[j];
		} else {
			sprintf(res_name, "edma_cc%d", j);
			r[j] = platform_get_resource_byname(pdev,
						IORESOURCE_MEM,
						res_name);
		}
		if (!r[j]) {
			if (found)
				break;
			else
				return -ENODEV;
		} else {
			found = 1;
		}

		edmacc_regs_base[j] = devm_ioremap_resource(&pdev->dev, r[j]);
		if (IS_ERR(edmacc_regs_base[j]))
			return PTR_ERR(edmacc_regs_base[j]);

		edma_cc[j] = devm_kzalloc(&pdev->dev, sizeof(struct edma),
					  GFP_KERNEL);
		if (!edma_cc[j])
			return -ENOMEM;

		/* Get eDMA3 configuration from IP */
		ret = edma_setup_from_hw(dev, info[j], edma_cc[j]);
		if (ret)
			return ret;

		edma_cc[j]->default_queue = info[j]->default_queue;

		dev_dbg(&pdev->dev, "DMA REG BASE ADDR=%p\n",
			edmacc_regs_base[j]);

		for (i = 0; i < edma_cc[j]->num_slots; i++)
			memcpy_toio(edmacc_regs_base[j] + PARM_OFFSET(i),
					&dummy_paramset, PARM_SIZE);

		/* Mark all channels as unused */
		memset(edma_cc[j]->edma_unused, 0xff,
			sizeof(edma_cc[j]->edma_unused));

		if (info[j]->rsv) {

			/* Clear the reserved channels in unused list */
			rsv_chans = info[j]->rsv->rsv_chans;
			if (rsv_chans) {
				for (i = 0; rsv_chans[i][0] != -1; i++) {
					off = rsv_chans[i][0];
					ln = rsv_chans[i][1];
					clear_bits(off, ln,
						  edma_cc[j]->edma_unused);
				}
			}

			/* Set the reserved slots in inuse list */
			rsv_slots = info[j]->rsv->rsv_slots;
			if (rsv_slots) {
				for (i = 0; rsv_slots[i][0] != -1; i++) {
					off = rsv_slots[i][0];
					ln = rsv_slots[i][1];
					set_bits(off, ln,
						edma_cc[j]->edma_inuse);
				}
			}
		}

		/* Clear the xbar mapped channels in unused list */
		xbar_chans = info[j]->xbar_chans;
		if (xbar_chans) {
			for (i = 0; xbar_chans[i][1] != -1; i++) {
				off = xbar_chans[i][1];
				clear_bits(off, 1,
					   edma_cc[j]->edma_unused);
			}
		}

		if (node) {
			irq[j] = irq_of_parse_and_map(node, 0);
			err_irq[j] = irq_of_parse_and_map(node, 2);
		} else {
			char irq_name[10];

			sprintf(irq_name, "edma%d", j);
			irq[j] = platform_get_irq_byname(pdev, irq_name);

			sprintf(irq_name, "edma%d_err", j);
			err_irq[j] = platform_get_irq_byname(pdev, irq_name);
		}
		edma_cc[j]->irq_res_start = irq[j];
		edma_cc[j]->irq_res_end = err_irq[j];

		status = devm_request_irq(dev, irq[j], dma_irq_handler, 0,
					  "edma", dev);
		if (status < 0) {
			dev_dbg(&pdev->dev,
				"devm_request_irq %d failed --> %d\n",
				irq[j], status);
			return status;
		}

		status = devm_request_irq(dev, err_irq[j], dma_ccerr_handler, 0,
					  "edma_error", dev);
		if (status < 0) {
			dev_dbg(&pdev->dev,
				"devm_request_irq %d failed --> %d\n",
				err_irq[j], status);
			return status;
		}

		for (i = 0; i < edma_cc[j]->num_channels; i++)
			map_dmach_queue(j, i, info[j]->default_queue);

		queue_priority_mapping = info[j]->queue_priority_mapping;

		/* Event queue priority mapping */
		for (i = 0; queue_priority_mapping[i][0] != -1; i++)
			assign_priority_to_queue(j,
						queue_priority_mapping[i][0],
						queue_priority_mapping[i][1]);

		/* Map the channel to param entry if channel mapping logic
		 * exist
		 */
		if (edma_read(j, EDMA_CCCFG) & CHMAP_EXIST)
			map_dmach_param(j);

		for (i = 0; i < edma_cc[j]->num_region; i++) {
			edma_write_array2(j, EDMA_DRAE, i, 0, 0x0);
			edma_write_array2(j, EDMA_DRAE, i, 1, 0x0);
			edma_write_array(j, EDMA_QRAE, i, 0x0);
		}
		arch_num_cc++;
	}

	return 0;
}

static struct platform_driver edma_driver = {
	.driver = {
		.name	= "edma",
		.of_match_table = edma_of_ids,
	},
	.probe = edma_probe,
};

static int __init edma_init(void)
{
	return platform_driver_probe(&edma_driver, edma_probe);
}
arch_initcall(edma_init);
<|MERGE_RESOLUTION|>--- conflicted
+++ resolved
@@ -1414,13 +1414,6 @@
 }
 EXPORT_SYMBOL(edma_clear_event);
 
-<<<<<<< HEAD
-#if IS_ENABLED(CONFIG_OF) && IS_ENABLED(CONFIG_DMADEVICES)
-
-static int edma_xbar_event_map(struct device *dev, struct device_node *node,
-			       struct edma_soc_info *pdata, size_t sz)
-{
-=======
 static int edma_setup_from_hw(struct device *dev, struct edma_soc_info *pdata,
 			      struct edma *edma_cc)
 {
@@ -1487,7 +1480,6 @@
 static int edma_xbar_event_map(struct device *dev, struct device_node *node,
 			       struct edma_soc_info *pdata, size_t sz)
 {
->>>>>>> 45e70b7d
 	const char pname[] = "ti,edma-xbar-event-map";
 	struct resource res;
 	void __iomem *xbar;
