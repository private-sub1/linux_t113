/*
 * Synopsys DesignWare I2C adapter driver (master only).
 *
 * Based on the TI DAVINCI I2C adapter driver.
 *
 * Copyright (C) 2006 Texas Instruments.
 * Copyright (C) 2007 MontaVista Software Inc.
 * Copyright (C) 2009 Provigent Ltd.
 *
 * ----------------------------------------------------------------------------
 *
 * This program is free software; you can redistribute it and/or modify
 * it under the terms of the GNU General Public License as published by
 * the Free Software Foundation; either version 2 of the License, or
 * (at your option) any later version.
 *
 * This program is distributed in the hope that it will be useful,
 * but WITHOUT ANY WARRANTY; without even the implied warranty of
 * MERCHANTABILITY or FITNESS FOR A PARTICULAR PURPOSE.  See the
 * GNU General Public License for more details.
 * ----------------------------------------------------------------------------
 *
 */
#include <linux/kernel.h>
#include <linux/module.h>
#include <linux/delay.h>
#include <linux/dmi.h>
#include <linux/i2c.h>
#include <linux/clk.h>
#include <linux/clk-provider.h>
#include <linux/errno.h>
#include <linux/sched.h>
#include <linux/err.h>
#include <linux/interrupt.h>
#include <linux/of.h>
#include <linux/platform_device.h>
#include <linux/pm.h>
#include <linux/pm_runtime.h>
#include <linux/property.h>
#include <linux/io.h>
#include <linux/slab.h>
#include <linux/acpi.h>
#include <linux/platform_data/i2c-designware.h>
#include "i2c-designware-core.h"

static u32 i2c_dw_get_clk_rate_khz(struct dw_i2c_dev *dev)
{
	return clk_get_rate(dev->clk)/1000;
}

#ifdef CONFIG_ACPI
/*
 * The HCNT/LCNT information coming from ACPI should be the most accurate
 * for given platform. However, some systems get it wrong. On such systems
 * we get better results by calculating those based on the input clock.
 */
static const struct dmi_system_id dw_i2c_no_acpi_params[] = {
	{
		.ident = "Dell Inspiron 7348",
		.matches = {
			DMI_MATCH(DMI_SYS_VENDOR, "Dell Inc."),
			DMI_MATCH(DMI_PRODUCT_NAME, "Inspiron 7348"),
		},
	},
	{ }
};

static void dw_i2c_acpi_params(struct platform_device *pdev, char method[],
			       u16 *hcnt, u16 *lcnt, u32 *sda_hold)
{
	struct acpi_buffer buf = { ACPI_ALLOCATE_BUFFER };
	acpi_handle handle = ACPI_HANDLE(&pdev->dev);
	union acpi_object *obj;

	if (dmi_check_system(dw_i2c_no_acpi_params))
		return;

	if (ACPI_FAILURE(acpi_evaluate_object(handle, method, NULL, &buf)))
		return;

	obj = (union acpi_object *)buf.pointer;
	if (obj->type == ACPI_TYPE_PACKAGE && obj->package.count == 3) {
		const union acpi_object *objs = obj->package.elements;

		*hcnt = (u16)objs[0].integer.value;
		*lcnt = (u16)objs[1].integer.value;
		if (sda_hold)
			*sda_hold = (u32)objs[2].integer.value;
	}

	kfree(buf.pointer);
}

static int dw_i2c_acpi_configure(struct platform_device *pdev)
{
	struct dw_i2c_dev *dev = platform_get_drvdata(pdev);
	const struct acpi_device_id *id;

	dev->adapter.nr = -1;
	dev->tx_fifo_depth = 32;
	dev->rx_fifo_depth = 32;

	/*
	 * Try to get SDA hold time and *CNT values from an ACPI method if
	 * it exists for both supported speed modes.
	 */
	dw_i2c_acpi_params(pdev, "SSCN", &dev->ss_hcnt, &dev->ss_lcnt, NULL);
	dw_i2c_acpi_params(pdev, "FMCN", &dev->fs_hcnt, &dev->fs_lcnt,
			   &dev->sda_hold_time);

	id = acpi_match_device(pdev->dev.driver->acpi_match_table, &pdev->dev);
	if (id && id->driver_data)
		dev->accessor_flags |= (u32)id->driver_data;

	return 0;
}

static const struct acpi_device_id dw_i2c_acpi_match[] = {
	{ "INT33C2", 0 },
	{ "INT33C3", 0 },
	{ "INT3432", 0 },
	{ "INT3433", 0 },
	{ "80860F41", 0 },
	{ "808622C1", 0 },
<<<<<<< HEAD
	{ "AMD0010", ACCESS_INTR_MASK },
=======
	{ "AMD0010", 0 },
	{ "APMC0D0F", 0 },
>>>>>>> d35818a9
	{ }
};
MODULE_DEVICE_TABLE(acpi, dw_i2c_acpi_match);
#else
static inline int dw_i2c_acpi_configure(struct platform_device *pdev)
{
	return -ENODEV;
}
#endif

static int dw_i2c_plat_probe(struct platform_device *pdev)
{
	struct dw_i2c_platform_data *pdata = dev_get_platdata(&pdev->dev);
	struct dw_i2c_dev *dev;
	struct i2c_adapter *adap;
	struct resource *mem;
	int irq, r;
	u32 clk_freq, ht = 0;

	irq = platform_get_irq(pdev, 0);
	if (irq < 0)
		return irq;

	dev = devm_kzalloc(&pdev->dev, sizeof(struct dw_i2c_dev), GFP_KERNEL);
	if (!dev)
		return -ENOMEM;

	mem = platform_get_resource(pdev, IORESOURCE_MEM, 0);
	dev->base = devm_ioremap_resource(&pdev->dev, mem);
	if (IS_ERR(dev->base))
		return PTR_ERR(dev->base);

	dev->dev = &pdev->dev;
	dev->irq = irq;
	platform_set_drvdata(pdev, dev);

	/* fast mode by default because of legacy reasons */
	clk_freq = 400000;

	if (pdata) {
		clk_freq = pdata->i2c_scl_freq;
	} else {
		device_property_read_u32(&pdev->dev, "i2c-sda-hold-time-ns",
					 &ht);
		device_property_read_u32(&pdev->dev, "i2c-sda-falling-time-ns",
					 &dev->sda_falling_time);
		device_property_read_u32(&pdev->dev, "i2c-scl-falling-time-ns",
					 &dev->scl_falling_time);
		device_property_read_u32(&pdev->dev, "clock-frequency",
					 &clk_freq);
	}

	if (has_acpi_companion(&pdev->dev))
		dw_i2c_acpi_configure(pdev);

	/*
	 * Only standard mode at 100kHz and fast mode at 400kHz are supported.
	 */
	if (clk_freq != 100000 && clk_freq != 400000) {
		dev_err(&pdev->dev, "Only 100kHz and 400kHz supported");
		return -EINVAL;
	}

	r = i2c_dw_eval_lock_support(dev);
	if (r)
		return r;

	dev->functionality =
		I2C_FUNC_I2C |
		I2C_FUNC_10BIT_ADDR |
		I2C_FUNC_SMBUS_BYTE |
		I2C_FUNC_SMBUS_BYTE_DATA |
		I2C_FUNC_SMBUS_WORD_DATA |
		I2C_FUNC_SMBUS_I2C_BLOCK;
	if (clk_freq == 100000)
		dev->master_cfg =  DW_IC_CON_MASTER | DW_IC_CON_SLAVE_DISABLE |
			DW_IC_CON_RESTART_EN | DW_IC_CON_SPEED_STD;
	else
		dev->master_cfg =  DW_IC_CON_MASTER | DW_IC_CON_SLAVE_DISABLE |
			DW_IC_CON_RESTART_EN | DW_IC_CON_SPEED_FAST;

	dev->clk = devm_clk_get(&pdev->dev, NULL);
	dev->get_clk_rate_khz = i2c_dw_get_clk_rate_khz;
	if (IS_ERR(dev->clk))
		return PTR_ERR(dev->clk);
	clk_prepare_enable(dev->clk);

	if (!dev->sda_hold_time && ht) {
		u32 ic_clk = dev->get_clk_rate_khz(dev);

		dev->sda_hold_time = div_u64((u64)ic_clk * ht + 500000,
					     1000000);
	}

	if (!dev->tx_fifo_depth) {
		u32 param1 = i2c_dw_read_comp_param(dev);

		dev->tx_fifo_depth = ((param1 >> 16) & 0xff) + 1;
		dev->rx_fifo_depth = ((param1 >> 8)  & 0xff) + 1;
		dev->adapter.nr = pdev->id;
	}

	adap = &dev->adapter;
	adap->owner = THIS_MODULE;
	adap->class = I2C_CLASS_DEPRECATED;
	ACPI_COMPANION_SET(&adap->dev, ACPI_COMPANION(&pdev->dev));
	adap->dev.of_node = pdev->dev.of_node;

	if (dev->pm_runtime_disabled) {
		pm_runtime_forbid(&pdev->dev);
	} else {
		pm_runtime_set_autosuspend_delay(&pdev->dev, 1000);
		pm_runtime_use_autosuspend(&pdev->dev);
		pm_runtime_set_active(&pdev->dev);
		pm_runtime_enable(&pdev->dev);
	}

	r = i2c_dw_probe(dev);
	if (r && !dev->pm_runtime_disabled)
		pm_runtime_disable(&pdev->dev);

	return r;
}

static int dw_i2c_plat_remove(struct platform_device *pdev)
{
	struct dw_i2c_dev *dev = platform_get_drvdata(pdev);

	pm_runtime_get_sync(&pdev->dev);

	i2c_del_adapter(&dev->adapter);

	i2c_dw_disable(dev);

	pm_runtime_dont_use_autosuspend(&pdev->dev);
	pm_runtime_put_sync(&pdev->dev);
	if (!dev->pm_runtime_disabled)
		pm_runtime_disable(&pdev->dev);

	return 0;
}

#ifdef CONFIG_OF
static const struct of_device_id dw_i2c_of_match[] = {
	{ .compatible = "snps,designware-i2c", },
	{},
};
MODULE_DEVICE_TABLE(of, dw_i2c_of_match);
#endif

#ifdef CONFIG_PM_SLEEP
static int dw_i2c_plat_prepare(struct device *dev)
{
	return pm_runtime_suspended(dev);
}

static void dw_i2c_plat_complete(struct device *dev)
{
	if (dev->power.direct_complete)
		pm_request_resume(dev);
}
#else
#define dw_i2c_plat_prepare	NULL
#define dw_i2c_plat_complete	NULL
#endif

#ifdef CONFIG_PM
static int dw_i2c_plat_suspend(struct device *dev)
{
	struct platform_device *pdev = to_platform_device(dev);
	struct dw_i2c_dev *i_dev = platform_get_drvdata(pdev);

	i2c_dw_disable(i_dev);
	clk_disable_unprepare(i_dev->clk);

	return 0;
}

static int dw_i2c_plat_resume(struct device *dev)
{
	struct platform_device *pdev = to_platform_device(dev);
	struct dw_i2c_dev *i_dev = platform_get_drvdata(pdev);

	clk_prepare_enable(i_dev->clk);

	if (!i_dev->pm_runtime_disabled)
		i2c_dw_init(i_dev);

	return 0;
}

static const struct dev_pm_ops dw_i2c_dev_pm_ops = {
	.prepare = dw_i2c_plat_prepare,
	.complete = dw_i2c_plat_complete,
	SET_SYSTEM_SLEEP_PM_OPS(dw_i2c_plat_suspend, dw_i2c_plat_resume)
	SET_RUNTIME_PM_OPS(dw_i2c_plat_suspend, dw_i2c_plat_resume, NULL)
};

#define DW_I2C_DEV_PMOPS (&dw_i2c_dev_pm_ops)
#else
#define DW_I2C_DEV_PMOPS NULL
#endif

/* work with hotplug and coldplug */
MODULE_ALIAS("platform:i2c_designware");

static struct platform_driver dw_i2c_driver = {
	.probe = dw_i2c_plat_probe,
	.remove = dw_i2c_plat_remove,
	.driver		= {
		.name	= "i2c_designware",
		.of_match_table = of_match_ptr(dw_i2c_of_match),
		.acpi_match_table = ACPI_PTR(dw_i2c_acpi_match),
		.pm	= DW_I2C_DEV_PMOPS,
	},
};

static int __init dw_i2c_init_driver(void)
{
	return platform_driver_register(&dw_i2c_driver);
}
subsys_initcall(dw_i2c_init_driver);

static void __exit dw_i2c_exit_driver(void)
{
	platform_driver_unregister(&dw_i2c_driver);
}
module_exit(dw_i2c_exit_driver);

MODULE_AUTHOR("Baruch Siach <baruch@tkos.co.il>");
MODULE_DESCRIPTION("Synopsys DesignWare I2C bus adapter");
MODULE_LICENSE("GPL");<|MERGE_RESOLUTION|>--- conflicted
+++ resolved
@@ -122,12 +122,8 @@
 	{ "INT3433", 0 },
 	{ "80860F41", 0 },
 	{ "808622C1", 0 },
-<<<<<<< HEAD
 	{ "AMD0010", ACCESS_INTR_MASK },
-=======
-	{ "AMD0010", 0 },
 	{ "APMC0D0F", 0 },
->>>>>>> d35818a9
 	{ }
 };
 MODULE_DEVICE_TABLE(acpi, dw_i2c_acpi_match);
